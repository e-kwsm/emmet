name: testing

on:
  push:
    branches: [main]
  pull_request:
    branches: [main]

jobs:
  check-enums:
    runs-on: ubuntu-latest
    steps:
      - uses: actions/checkout@v4
        with:
          ref: ${{ github.event.pull_request.head.ref }}
          repository: ${{github.event.pull_request.head.repo.full_name}}
          fetch-depth: 0

      - name: Set up Python
        uses: actions/setup-python@v5
        with:
          python-version: "3.11"
          cache: pip

      - name: Install dependencies
        run: |
          pip install --upgrade pip pip-tools black ruamel.yaml
          pip install --user --no-deps -e ./emmet-core

      - name: Generate enums and check output
        id: enums
        shell: bash -l {0}
        run: |
          set -e
          python emmet-core/dev_scripts/generate_enums.py
          black emmet-core/emmet/core/*/calc_types/enums.py
          echo "count=$(git diff --exit-code --quiet HEAD emmet-core/emmet/core/*/calc_types/enums.py || echo "1")" >> $GITHUB_OUTPUT
          echo "files=$(git ls-files --exclude-standard --others emmet-core/emmet/core/*/calc_types/enums.py | wc -l | xargs)" >> $GITHUB_OUTPUT

      - name: Commit & push enums changes
        shell: bash -l {0}
        run: |
          set -e
          if [[ "${{ steps.enums.outputs.count }}" != "" || "${{ steps.enums.outputs.files }}" != "0" ]]; then
            git config user.name github-actions
            git config user.email github-actions@github.com
            git add emmet-core/emmet/core/*/calc_types/enums.py
            git commit -m "[automated commit] update calc type enums"
            git push
          else
            echo "No changes detected in enum files."
          fi

  test:
    # to-do: add check-enums req after finding solution for pushing to external forks
    #needs: check-enums
    strategy:
      matrix:
        os: ["ubuntu-latest"] # TODO openbabel for windows and mac
<<<<<<< HEAD
        package: ["emmet-core", "emmet-builders", "emmet-api", "emmet-cli"]
        python-version: ["3.10", "3.11", "3.12"]
=======
        package: ["emmet-core", "emmet-builders", "emmet-api"]
        python-version: ["3.11", "3.12"]
>>>>>>> 5794c3de
    name: ${{ matrix.package }} (${{ matrix.os }}/py${{ matrix.python-version }})
    runs-on: ${{ matrix.os }}
    steps:
      - uses: actions/checkout@v4
        with:
          ref: ${{ github.event.pull_request.head.ref }}
          repository: ${{github.event.pull_request.head.repo.full_name}}
          fetch-depth: 0

      - name: Set up Miniconda
        uses: conda-incubator/setup-miniconda@v3
        with:
          auto-update-conda: true
          python-version: ${{ matrix.python-version }}
          channels: anaconda, conda-forge

      - name: Install all conda requirements
        shell: bash -l {0}
        run: conda install -c conda-forge openbabel openff-toolkit==0.16.2 openff-interchange==0.3.22 sqlite -y

      - name: Install Python dependencies
        shell: bash -l {0}
        env:
          CC: gcc-14
          CXX: g++-14
        run: |
          python${{ matrix.python-version }} -m pip install --upgrade pip pip-tools
          python${{ matrix.python-version }} -m pip install --user `grep numpy ${{ matrix.package }}/requirements/${{ matrix.os }}_py${{ matrix.python-version }}_extras.txt`
          python${{ matrix.python-version }} -m pip install --user -r ${{ matrix.package }}/requirements/${{ matrix.os }}_py${{ matrix.python-version }}_extras.txt

      - name: Install editable emmet-core if needed
        shell: bash -l {0}
        if: matrix.package != 'emmet-core'
        run: python${{ matrix.python-version }} -m pip install --user --no-deps ./emmet-core

      - name: Install ${{ matrix.package }}
        shell: bash -l {0}
        run: python${{ matrix.python-version }} -m pip install --user --no-deps -e ./${{ matrix.package }}

      - name: Lint with mypy
        shell: bash -l {0}
        run: python${{ matrix.python-version }} -m mypy --namespace-package ${{ matrix.package }}/emmet

      - name: Test with pytest
        if: always() # run tests even if linting failed
        shell: bash -l {0}
        run: python${{ matrix.python-version }} -m pytest --cov=emmet --cov-report=xml ${{ matrix.package }}/tests

      - uses: codecov/codecov-action@v5.4.3
        with:
          token: ${{ secrets.CODECOV_TOKEN }}
          file: ./coverage.xml<|MERGE_RESOLUTION|>--- conflicted
+++ resolved
@@ -57,13 +57,8 @@
     strategy:
       matrix:
         os: ["ubuntu-latest"] # TODO openbabel for windows and mac
-<<<<<<< HEAD
         package: ["emmet-core", "emmet-builders", "emmet-api", "emmet-cli"]
-        python-version: ["3.10", "3.11", "3.12"]
-=======
-        package: ["emmet-core", "emmet-builders", "emmet-api"]
         python-version: ["3.11", "3.12"]
->>>>>>> 5794c3de
     name: ${{ matrix.package }} (${{ matrix.os }}/py${{ matrix.python-version }})
     runs-on: ${{ matrix.os }}
     steps:
