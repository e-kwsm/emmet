#
# This file is autogenerated by pip-compile with Python 3.11
# by the following command:
#
#    pip-compile --all-extras --output-file=requirements/ubuntu-latest_py3.11_extras.txt
#
aioitertools==0.12.0
    # via maggma
annotated-types==0.7.0
    # via pydantic
anyio==4.10.0
    # via
    #   httpx
    #   starlette
asgi-logger==0.1.0
    # via emmet-api (setup.py)
asgiref==3.9.1
    # via asgi-logger
attrs==25.3.0
    # via
    #   jsonlines
    #   jsonschema
    #   referencing
bcrypt==4.3.0
    # via paramiko
bibtexparser==1.4.3
    # via pymatgen
<<<<<<< HEAD
boto3==1.39.9
    # via
    #   emmet-api (setup.py)
    #   maggma
botocore==1.39.9
=======
boto3==1.40.11
    # via
    #   emmet-api (setup.py)
    #   maggma
botocore==1.40.11
>>>>>>> bef2856c
    # via
    #   boto3
    #   s3transfer
bracex==2.6
    # via wcmatch
bytecode==0.16.2
    # via ddtrace
<<<<<<< HEAD
certifi==2025.7.14
    # via requests
=======
certifi==2025.8.3
    # via
    #   httpcore
    #   httpx
    #   requests
>>>>>>> bef2856c
cffi==1.17.1
    # via
    #   cryptography
    #   pynacl
cfgv==3.4.0
    # via pre-commit
charset-normalizer==3.4.3
    # via requests
click==8.2.1
    # via
    #   mkdocs
    #   uvicorn
colorama==0.4.6
    # via griffe
contourpy==1.3.3
    # via matplotlib
coverage[toml]==7.10.4
    # via pytest-cov
cryptography==45.0.6
    # via paramiko
csscompressor==0.9.5
    # via mkdocs-minify-plugin
cycler==0.12.1
    # via matplotlib
ddtrace==3.12.1
    # via emmet-api (setup.py)
distlib==0.4.0
    # via virtualenv
dnspython==2.7.0
    # via
    #   maggma
    #   pymongo
emmet-core==0.84.9
    # via emmet-api (setup.py)
envier==0.6.1
    # via ddtrace
fastapi==0.116.1
<<<<<<< HEAD
    # via
    #   emmet-api (setup.py)
    #   maggma
filelock==3.18.0
    # via virtualenv
flake8==7.3.0
    # via emmet-api (setup.py)
fonttools==4.59.0
=======
    # via emmet-api (setup.py)
filelock==3.19.1
    # via virtualenv
flake8==7.3.0
    # via emmet-api (setup.py)
fonttools==4.59.1
>>>>>>> bef2856c
    # via matplotlib
ghp-import==2.1.0
    # via mkdocs
griffe==1.12.1
    # via mkdocstrings-python
gunicorn==23.0.0
    # via emmet-api (setup.py)
h11==0.16.0
    # via
    #   httpcore
    #   uvicorn
htmlmin2==0.1.13
    # via mkdocs-minify-plugin
httpcore==1.0.9
    # via httpx
httpx==0.28.1
    # via starlette
identify==2.6.13
    # via pre-commit
idna==3.10
    # via
    #   anyio
    #   httpx
    #   requests
imageio==2.37.0
    # via scikit-image
importlib-metadata==8.7.0
    # via opentelemetry-api
iniconfig==2.1.0
    # via pytest
invoke==2.2.0
    # via paramiko
itsdangerous==2.2.0
    # via starlette
jinja2==3.1.6
    # via
    #   emmet-api (setup.py)
    #   mkdocs
    #   mkdocs-material
    #   mkdocstrings
    #   starlette
jmespath==1.0.1
    # via
    #   boto3
    #   botocore
joblib==1.5.1
    # via pymatgen
jsmin==3.0.1
    # via mkdocs-minify-plugin
jsonlines==4.0.0
    # via maggma
<<<<<<< HEAD
jsonschema==4.25.0
=======
jsonschema==4.25.1
>>>>>>> bef2856c
    # via maggma
jsonschema-specifications==2025.4.1
    # via jsonschema
kiwisolver==1.4.9
    # via matplotlib
latexcodec==3.0.1
    # via pybtex
lazy-loader==0.4
    # via scikit-image
livereload==2.7.1
    # via emmet-api (setup.py)
maggma==0.72.0
    # via emmet-api (setup.py)
markdown==3.8.2
    # via
    #   mkdocs
    #   mkdocs-autorefs
    #   mkdocs-material
    #   mkdocstrings
    #   pymdown-extensions
markupsafe==3.0.2
    # via
    #   jinja2
    #   mkdocs
    #   mkdocs-autorefs
    #   mkdocstrings
matplotlib==3.10.5
    # via pymatgen
mccabe==0.7.0
    # via flake8
mergedeep==1.3.4
    # via
    #   mkdocs
    #   mkdocs-get-deps
mkdocs==1.6.1
    # via
    #   emmet-api (setup.py)
    #   mkdocs-autorefs
    #   mkdocs-awesome-pages-plugin
    #   mkdocs-markdownextradata-plugin
    #   mkdocs-material
    #   mkdocs-minify-plugin
    #   mkdocstrings
mkdocs-autorefs==1.4.2
    # via
    #   mkdocstrings
    #   mkdocstrings-python
mkdocs-awesome-pages-plugin==2.10.1
    # via emmet-api (setup.py)
mkdocs-get-deps==0.2.0
    # via mkdocs
mkdocs-markdownextradata-plugin==0.2.6
    # via emmet-api (setup.py)
mkdocs-material==8.2.16
    # via emmet-api (setup.py)
mkdocs-material-extensions==1.3.1
    # via
    #   emmet-api (setup.py)
    #   mkdocs-material
mkdocs-minify-plugin==0.8.0
    # via emmet-api (setup.py)
mkdocstrings[python]==0.30.0
    # via
    #   emmet-api (setup.py)
    #   mkdocstrings-python
mkdocstrings-python==1.17.0
    # via mkdocstrings
mongomock==4.3.0
    # via maggma
monty==2025.3.3
    # via
    #   emmet-core
    #   maggma
    #   pymatgen
mp-pyrho==0.4.5
    # via pymatgen-analysis-defects
mpmath==1.3.0
    # via sympy
msgpack==1.1.1
    # via maggma
<<<<<<< HEAD
mypy==1.17.0
=======
mypy==1.17.1
>>>>>>> bef2856c
    # via emmet-api (setup.py)
mypy-extensions==1.1.0
    # via
    #   emmet-api (setup.py)
    #   mypy
<<<<<<< HEAD
narwhals==1.47.1
=======
narwhals==2.1.2
>>>>>>> bef2856c
    # via plotly
natsort==8.4.0
    # via mkdocs-awesome-pages-plugin
networkx==3.5
    # via
    #   pymatgen
    #   scikit-image
nodeenv==1.9.1
    # via pre-commit
numpy==1.26.4
    # via
    #   contourpy
    #   imageio
    #   maggma
    #   matplotlib
    #   monty
    #   pandas
    #   pymatgen
    #   pymatgen-analysis-defects
    #   pymatgen-io-validation
    #   scikit-image
    #   scipy
    #   shapely
    #   spglib
    #   tifffile
<<<<<<< HEAD
opentelemetry-api==1.35.0
    # via ddtrace
orjson==3.11.0
=======
opentelemetry-api==1.36.0
    # via ddtrace
orjson==3.11.2
>>>>>>> bef2856c
    # via
    #   maggma
    #   pymatgen
packaging==25.0
    # via
    #   gunicorn
    #   lazy-loader
    #   matplotlib
    #   mkdocs
    #   mongomock
    #   plotly
    #   pytest
    #   scikit-image
palettable==3.3.3
    # via pymatgen
pandas==2.3.1
    # via
    #   maggma
    #   pymatgen
paramiko==4.0.0
    # via sshtunnel
pathspec==0.12.1
    # via
    #   mkdocs
    #   mypy
pillow==11.3.0
    # via
    #   imageio
    #   matplotlib
    #   scikit-image
platformdirs==4.3.8
    # via
    #   mkdocs-get-deps
    #   virtualenv
plotly==6.3.0
    # via pymatgen
pluggy==1.6.0
    # via
    #   pytest
    #   pytest-cov
pre-commit==4.3.0
    # via emmet-api (setup.py)
protobuf==6.32.0
    # via ddtrace
pybtex==0.25.1
    # via emmet-core
pycodestyle==2.14.0
    # via
    #   emmet-api (setup.py)
    #   flake8
pycparser==2.22
    # via cffi
pydantic==2.11.7
    # via
    #   emmet-core
    #   fastapi
    #   maggma
    #   pydantic-settings
    #   pymatgen-io-validation
pydantic-core==2.33.2
    # via pydantic
pydantic-settings==2.10.1
    # via
    #   emmet-core
    #   maggma
    #   pymatgen-io-validation
pydash==8.0.5
    # via maggma
pydocstyle==6.3.0
    # via emmet-api (setup.py)
pyflakes==3.4.0
    # via flake8
pygments==2.19.2
    # via
    #   mkdocs-material
    #   pytest
pymatgen==2025.6.14
    # via
    #   emmet-core
    #   mp-pyrho
    #   pymatgen-analysis-alloys
    #   pymatgen-analysis-defects
pymatgen-analysis-alloys==0.0.8
    # via emmet-api (setup.py)
pymatgen-analysis-defects==2025.1.18
    # via emmet-api (setup.py)
pymatgen-io-validation==0.1.0
    # via emmet-api (setup.py)
pymdown-extensions==10.16.1
    # via
    #   mkdocs-material
    #   mkdocstrings
pymongo==4.10.1
    # via maggma
pynacl==1.5.0
    # via paramiko
pyparsing==3.2.3
    # via
    #   bibtexparser
    #   matplotlib
pytest==8.4.1
    # via
    #   emmet-api (setup.py)
    #   pytest-cov
pytest-cov==6.2.1
    # via emmet-api (setup.py)
python-dateutil==2.9.0.post0
    # via
    #   botocore
    #   ghp-import
    #   maggma
    #   matplotlib
    #   pandas
python-dotenv==1.1.1
    # via pydantic-settings
python-multipart==0.0.20
    # via starlette
pytz==2025.2
    # via
    #   mongomock
    #   pandas
pyyaml==6.0.2
    # via
    #   mkdocs
    #   mkdocs-get-deps
    #   mkdocs-markdownextradata-plugin
    #   pre-commit
    #   pybtex
    #   pymdown-extensions
    #   pyyaml-env-tag
    #   starlette
pyyaml-env-tag==1.1
    # via mkdocs
pyzmq==27.0.1
    # via maggma
referencing==0.36.2
    # via
    #   jsonschema
    #   jsonschema-specifications
requests==2.32.4
    # via pymatgen
rpds-py==0.27.0
    # via
    #   jsonschema
    #   referencing
ruamel-yaml==0.18.14
    # via
    #   maggma
    #   monty
    #   pymatgen
ruamel-yaml-clib==0.2.12
    # via ruamel-yaml
s3transfer==0.13.1
    # via boto3
scikit-image==0.25.2
    # via pymatgen-analysis-defects
scipy==1.16.1
    # via
    #   pymatgen
    #   scikit-image
sentinels==1.1.1
    # via mongomock
setproctitle==1.3.6
    # via emmet-api (setup.py)
shapely==2.1.1
    # via
    #   emmet-api (setup.py)
    #   pymatgen-analysis-alloys
six==1.17.0
    # via python-dateutil
sniffio==1.3.1
    # via anyio
snowballstemmer==3.0.1
    # via pydocstyle
spglib==2.6.0
    # via pymatgen
sshtunnel==0.4.0
    # via maggma
<<<<<<< HEAD
starlette==0.47.1
    # via fastapi
=======
starlette[full]==0.47.2
    # via
    #   emmet-api (setup.py)
    #   fastapi
>>>>>>> bef2856c
sympy==1.14.0
    # via pymatgen
tabulate==0.9.0
    # via pymatgen
tifffile==2025.6.11
    # via scikit-image
tornado==6.5.2
    # via livereload
tqdm==4.67.1
    # via
    #   maggma
    #   pymatgen
types-requests==2.32.4.20250809
    # via emmet-api (setup.py)
types-setuptools==80.9.0.20250809
    # via emmet-api (setup.py)
typing-extensions==4.14.1
    # via
    #   anyio
    #   ddtrace
    #   emmet-core
    #   fastapi
    #   mypy
    #   opentelemetry-api
    #   pydantic
    #   pydantic-core
    #   pydash
    #   referencing
    #   spglib
    #   starlette
    #   typing-inspection
typing-inspection==0.4.1
    # via
    #   pydantic
    #   pydantic-settings
tzdata==2025.2
    # via pandas
uncertainties==3.2.3
    # via pymatgen
urllib3==2.5.0
    # via
    #   botocore
    #   requests
    #   types-requests
uvicorn==0.35.0
    # via emmet-api (setup.py)
virtualenv==20.34.0
    # via pre-commit
watchdog==6.0.0
    # via mkdocs
wcmatch==10.1
    # via mkdocs-awesome-pages-plugin
wincertstore==0.2.1
    # via emmet-api (setup.py)
wrapt==1.17.3
    # via ddtrace
zipp==3.23.0
    # via importlib-metadata

# The following packages are considered to be unsafe in a requirements file:
# setuptools<|MERGE_RESOLUTION|>--- conflicted
+++ resolved
@@ -25,19 +25,11 @@
     # via paramiko
 bibtexparser==1.4.3
     # via pymatgen
-<<<<<<< HEAD
-boto3==1.39.9
-    # via
-    #   emmet-api (setup.py)
-    #   maggma
-botocore==1.39.9
-=======
 boto3==1.40.11
     # via
     #   emmet-api (setup.py)
     #   maggma
 botocore==1.40.11
->>>>>>> bef2856c
     # via
     #   boto3
     #   s3transfer
@@ -45,16 +37,11 @@
     # via wcmatch
 bytecode==0.16.2
     # via ddtrace
-<<<<<<< HEAD
-certifi==2025.7.14
-    # via requests
-=======
 certifi==2025.8.3
     # via
     #   httpcore
     #   httpx
     #   requests
->>>>>>> bef2856c
 cffi==1.17.1
     # via
     #   cryptography
@@ -92,23 +79,12 @@
 envier==0.6.1
     # via ddtrace
 fastapi==0.116.1
-<<<<<<< HEAD
-    # via
-    #   emmet-api (setup.py)
-    #   maggma
-filelock==3.18.0
-    # via virtualenv
-flake8==7.3.0
-    # via emmet-api (setup.py)
-fonttools==4.59.0
-=======
     # via emmet-api (setup.py)
 filelock==3.19.1
     # via virtualenv
 flake8==7.3.0
     # via emmet-api (setup.py)
 fonttools==4.59.1
->>>>>>> bef2856c
     # via matplotlib
 ghp-import==2.1.0
     # via mkdocs
@@ -160,11 +136,7 @@
     # via mkdocs-minify-plugin
 jsonlines==4.0.0
     # via maggma
-<<<<<<< HEAD
-jsonschema==4.25.0
-=======
 jsonschema==4.25.1
->>>>>>> bef2856c
     # via maggma
 jsonschema-specifications==2025.4.1
     # via jsonschema
@@ -245,21 +217,13 @@
     # via sympy
 msgpack==1.1.1
     # via maggma
-<<<<<<< HEAD
-mypy==1.17.0
-=======
 mypy==1.17.1
->>>>>>> bef2856c
     # via emmet-api (setup.py)
 mypy-extensions==1.1.0
     # via
     #   emmet-api (setup.py)
     #   mypy
-<<<<<<< HEAD
-narwhals==1.47.1
-=======
 narwhals==2.1.2
->>>>>>> bef2856c
     # via plotly
 natsort==8.4.0
     # via mkdocs-awesome-pages-plugin
@@ -285,15 +249,9 @@
     #   shapely
     #   spglib
     #   tifffile
-<<<<<<< HEAD
-opentelemetry-api==1.35.0
-    # via ddtrace
-orjson==3.11.0
-=======
 opentelemetry-api==1.36.0
     # via ddtrace
 orjson==3.11.2
->>>>>>> bef2856c
     # via
     #   maggma
     #   pymatgen
@@ -380,7 +338,7 @@
     # via emmet-api (setup.py)
 pymatgen-analysis-defects==2025.1.18
     # via emmet-api (setup.py)
-pymatgen-io-validation==0.1.0
+pymatgen-io-validation==0.1.1
     # via emmet-api (setup.py)
 pymdown-extensions==10.16.1
     # via
@@ -472,15 +430,10 @@
     # via pymatgen
 sshtunnel==0.4.0
     # via maggma
-<<<<<<< HEAD
-starlette==0.47.1
-    # via fastapi
-=======
 starlette[full]==0.47.2
     # via
     #   emmet-api (setup.py)
     #   fastapi
->>>>>>> bef2856c
 sympy==1.14.0
     # via pymatgen
 tabulate==0.9.0
