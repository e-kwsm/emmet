--- conflicted
+++ resolved
@@ -1,8 +1,4 @@
-<<<<<<< HEAD
-FROM materialsproject/devops:python-3.1110.6 AS base
-=======
 FROM materialsproject/devops:python-3.1111.0 AS base
->>>>>>> c0b077cd
 RUN apt-get update && apt-get install -y --no-install-recommends libopenblas-dev libjpeg62 curl && apt-get clean
 
 FROM base AS builder
