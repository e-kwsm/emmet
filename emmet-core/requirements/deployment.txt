#
# This file is autogenerated by pip-compile with Python 3.11
# by the following command:
#
#    pip-compile --output-file=emmet/emmet-core/requirements/deployment.txt emmet/emmet-core/setup.py python/requirements.txt
#
annotated-types==0.7.0
    # via pydantic
certifi==2025.1.31
    # via requests
charset-normalizer==3.4.1
    # via requests
contourpy==1.3.1
    # via matplotlib
cycler==0.12.1
    # via matplotlib
fonttools==4.56.0
    # via matplotlib
idna==3.10
    # via requests
joblib==1.4.2
    # via pymatgen
kiwisolver==1.4.8
    # via matplotlib
latexcodec==3.0.0
    # via pybtex
matplotlib==3.10.1
    # via
    #   -r python/requirements.txt
    #   pymatgen
monty==2025.3.3
    # via
    #   emmet-core (emmet/emmet-core/setup.py)
    #   pymatgen
mpmath==1.3.0
    # via sympy
<<<<<<< HEAD
narwhals==1.26.0
=======
narwhals==1.32.0
>>>>>>> c0b077cd
    # via plotly
networkx==3.4.2
    # via pymatgen
numpy==1.26.4
    # via
    #   -r python/requirements.txt
    #   contourpy
    #   matplotlib
    #   monty
    #   pandas
    #   pymatgen
    #   scipy
    #   spglib
packaging==24.2
    # via
    #   matplotlib
    #   plotly
palettable==3.3.3
    # via pymatgen
pandas==2.2.3
    # via
    #   -r python/requirements.txt
    #   pymatgen
pillow==11.1.0
    # via matplotlib
<<<<<<< HEAD
plotly==6.0.0
=======
plotly==6.0.1
>>>>>>> c0b077cd
    # via pymatgen
pybtex==0.24.0
    # via
    #   emmet-core (emmet/emmet-core/setup.py)
    #   pymatgen
<<<<<<< HEAD
pydantic==2.10.6
=======
pydantic==2.11.1
>>>>>>> c0b077cd
    # via
    #   emmet-core (emmet/emmet-core/setup.py)
    #   pydantic-settings
pydantic-core==2.33.0
    # via pydantic
pydantic-settings==2.8.1
    # via emmet-core (emmet/emmet-core/setup.py)
pymatgen==2025.1.24
    # via emmet-core (emmet/emmet-core/setup.py)
pyparsing==3.2.3
    # via matplotlib
python-dateutil==2.9.0.post0
    # via
    #   matplotlib
    #   pandas
python-dotenv==1.1.0
    # via pydantic-settings
<<<<<<< HEAD
pytz==2025.1
=======
pytz==2025.2
>>>>>>> c0b077cd
    # via pandas
pyyaml==6.0.2
    # via pybtex
requests==2.32.3
    # via pymatgen
ruamel-yaml==0.18.10
    # via
    #   monty
    #   pymatgen
ruamel-yaml-clib==0.2.12
    # via ruamel-yaml
scipy==1.15.2
    # via
    #   -r python/requirements.txt
    #   pymatgen
six==1.17.0
    # via
    #   pybtex
    #   python-dateutil
spglib==2.6.0
    # via pymatgen
sympy==1.13.3
    # via pymatgen
tabulate==0.9.0
    # via pymatgen
tqdm==4.67.1
    # via pymatgen
typing-extensions==4.13.0
    # via
    #   emmet-core (emmet/emmet-core/setup.py)
    #   pydantic
    #   pydantic-core
    #   spglib
    #   typing-inspection
typing-inspection==0.4.0
    # via pydantic
tzdata==2025.2
    # via pandas
uncertainties==3.2.2
    # via pymatgen
urllib3==2.3.0
    # via requests<|MERGE_RESOLUTION|>--- conflicted
+++ resolved
@@ -34,11 +34,7 @@
     #   pymatgen
 mpmath==1.3.0
     # via sympy
-<<<<<<< HEAD
-narwhals==1.26.0
-=======
 narwhals==1.32.0
->>>>>>> c0b077cd
     # via plotly
 networkx==3.4.2
     # via pymatgen
@@ -64,21 +60,13 @@
     #   pymatgen
 pillow==11.1.0
     # via matplotlib
-<<<<<<< HEAD
-plotly==6.0.0
-=======
 plotly==6.0.1
->>>>>>> c0b077cd
     # via pymatgen
 pybtex==0.24.0
     # via
     #   emmet-core (emmet/emmet-core/setup.py)
     #   pymatgen
-<<<<<<< HEAD
-pydantic==2.10.6
-=======
 pydantic==2.11.1
->>>>>>> c0b077cd
     # via
     #   emmet-core (emmet/emmet-core/setup.py)
     #   pydantic-settings
@@ -96,11 +84,7 @@
     #   pandas
 python-dotenv==1.1.0
     # via pydantic-settings
-<<<<<<< HEAD
-pytz==2025.1
-=======
 pytz==2025.2
->>>>>>> c0b077cd
     # via pandas
 pyyaml==6.0.2
     # via pybtex
