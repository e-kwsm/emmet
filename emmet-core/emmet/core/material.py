"""Core definition of a Materials Document"""

from __future__ import annotations

from collections.abc import Mapping
from datetime import datetime
from typing import TYPE_CHECKING

from pydantic import BaseModel, Field, field_validator
from pymatgen.core import Structure
from pymatgen.core.structure import Molecule

from emmet.core.common import convert_datetime
from emmet.core.mpid import MPID, AlphaID, MPculeID
from emmet.core.structure import MoleculeMetadata, StructureMetadata
from emmet.core.utils import utcnow
from emmet.core.vasp.validation import DeprecationMessage

if TYPE_CHECKING:
    from typing_extensions import Self


class PropertyOrigin(BaseModel):
    """
    Provenance document for the origin of properties in a material document
    """

    name: str = Field(..., description="The property name")
    task_id: AlphaID | MPculeID = Field(
        ..., description="The calculation ID this property comes from"
    )
    last_updated: datetime = Field(  # type: ignore
        description="The timestamp when this calculation was last updated",
        default_factory=utcnow,
    )

    @field_validator("last_updated", mode="before")
    @classmethod
    def handle_datetime(cls, v):
        return convert_datetime(cls, v)


class MaterialsDoc(StructureMetadata):
    """
    Definition for a core Materials Document
    """

    material_id: AlphaID | None = Field(
        None,
        description="The Materials Project ID of the material, used as a universal reference across property documents."
        "This comes in the form: mp-******.",
    )

    structure: Structure = Field(
        ...,
        description="The structure of the this material.",
    )

    deprecated: bool = Field(
        True,
        description="Whether this materials document is deprecated.",
    )

    deprecation_reasons: list[DeprecationMessage | str] | None = Field(
        None,
        description="List of deprecation tags detailing why this materials document isn't valid.",
    )

    initial_structures: list[Structure] = Field(
        [],
        description="Initial structures used in the DFT optimizations corresponding to this material.",
    )

    task_ids: list[AlphaID] = Field(
        [],
        description="List of Calculations IDs used to make this Materials Document.",
    )

    deprecated_tasks: list[str] = Field([], title="Deprecated Tasks")

    calc_types: Mapping[str, str] | None = Field(
        None,
        description="Calculation types for all the calculations that make up this material.",
    )

    last_updated: datetime = Field(
        description="Timestamp for when this document was last updated.",
        default_factory=utcnow,
    )

    created_at: datetime = Field(
        description="Timestamp for when this material document was first created.",
        default_factory=utcnow,
    )

    origins: list[PropertyOrigin] | None = Field(
        None, description="Dictionary for tracking the provenance of properties."
    )

    warnings: list[str] = Field(
        [], description="Any warnings related to this material."
    )

    @classmethod
    def from_structure(
<<<<<<< HEAD
        cls: Type[T],
        structure: Structure,
        material_id: MPID | AlphaID | None = None,
        **kwargs,
    ) -> T:  # type: ignore[override]
=======
        cls, structure: Structure, material_id: MPID | None = None, **kwargs
    ) -> Self:  # type: ignore[override]
>>>>>>> 56840ac7
        """
        Builds a materials document using the minimal amount of information
        """

        return super().from_structure(  # type: ignore
            meta_structure=structure,
            material_id=material_id,
            structure=structure,
            **kwargs,
        )

    @field_validator("last_updated", "created_at", mode="before")
    @classmethod
    def handle_datetime(cls, v):
        return convert_datetime(cls, v)


class CoreMoleculeDoc(MoleculeMetadata):
    """
    Definition for a core Molecule Document
    """

    # Only molecule_id is required for all documents
    molecule_id: MPculeID = Field(
        ...,
        description="The ID of this molecule, used as a universal reference across property documents."
        "This comes in the form of an MPID (or int) or MPculeID (or str)",
    )

    molecule: Molecule = Field(
        ...,
        description="The best (typically meaning lowest in energy) structure for this molecule",
    )

    deprecated: bool = Field(
        True,
        description="Whether this molecule document is deprecated.",
    )

    # TODO: Why might a molecule be deprecated?
    deprecation_reasons: list[str] | None = Field(
        None,
        description="List of deprecation tags detailing why this molecules document isn't valid",
    )

    initial_molecules: list[Molecule] = Field(
        [],
        description="Initial molecules used in the DFT geometry optimizations corresponding to this molecule",
    )

    task_ids: list[MPID | AlphaID | MPculeID] = Field(
        [],
        title="Calculation IDs",
        description="List of Calculations IDs used to make this Molecule Document",
    )

    # TODO: Should this be MPID?
    deprecated_tasks: list[str] = Field([], title="Deprecated Tasks")

    calc_types: Mapping[str, str] | None = Field(
        None,
        description="Calculation types for all the tasks that make up this molecule",
    )

    last_updated: datetime = Field(
        description="Timestamp for when this document was last updated",
        default_factory=utcnow,
    )

    created_at: datetime = Field(
        description="Timestamp for when this document was first created",
        default_factory=utcnow,
    )

    origins: list[PropertyOrigin] | None = Field(
        None, description="Dictionary for tracking the provenance of properties"
    )

    warnings: list[str] = Field([], description="Any warnings related to this molecule")

    @classmethod
    def from_molecule(
        cls, molecule: Molecule, molecule_id: MPculeID, **kwargs
    ) -> Self:  # type: ignore[override]
        """
        Builds a molecule document using the minimal amount of information
        """

        return super().from_molecule(  # type: ignore
            meta_molecule=molecule, molecule_id=molecule_id, molecule=molecule, **kwargs
        )

    @field_validator("last_updated", "created_at", mode="before")
    @classmethod
    def handle_datetime(cls, v):
        return convert_datetime(cls, v)<|MERGE_RESOLUTION|>--- conflicted
+++ resolved
@@ -103,16 +103,8 @@
 
     @classmethod
     def from_structure(
-<<<<<<< HEAD
-        cls: Type[T],
-        structure: Structure,
-        material_id: MPID | AlphaID | None = None,
-        **kwargs,
-    ) -> T:  # type: ignore[override]
-=======
-        cls, structure: Structure, material_id: MPID | None = None, **kwargs
+        cls, structure: Structure, material_id: AlphaID | MPID | None = None, **kwargs
     ) -> Self:  # type: ignore[override]
->>>>>>> 56840ac7
         """
         Builds a materials document using the minimal amount of information
         """
