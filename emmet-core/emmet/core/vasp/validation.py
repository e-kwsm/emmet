--- conflicted
+++ resolved
@@ -1,38 +1,16 @@
-<<<<<<< HEAD
-"""Validate VASP calculations using emmet."""
-=======
 """Current MP tools to validate VASP calculations."""
->>>>>>> bcc362a4
 
 from __future__ import annotations
 
 from datetime import datetime
-<<<<<<< HEAD
-from pydantic import Field
+from pydantic import Field, field_validator
 
 from emmet.core.vasp.calculation import Calculation
-=======
-from typing import TYPE_CHECKING
-
-import numpy as np
-from pydantic import ConfigDict, Field, ImportString, field_validator
-from pymatgen.core.structure import Structure
-from pymatgen.io.vasp.inputs import Kpoints
-from pymatgen.io.vasp.sets import VaspInputSet
-
->>>>>>> bcc362a4
 from emmet.core.base import EmmetBaseModel
 from emmet.core.common import convert_datetime
 from emmet.core.mpid import MPID
-<<<<<<< HEAD
 from emmet.core.utils import utcnow
 from emmet.core.vasp.utils import FileMetadata
-=======
-from emmet.core.settings import EmmetSettings
-from emmet.core.tasks import TaskDoc
-from emmet.core.utils import DocEnum, utcnow
-from emmet.core.vasp.calc_types.enums import CalcType, TaskType
->>>>>>> bcc362a4
 from emmet.core.vasp.task_valid import TaskDocument
 
 from pymatgen.io.vasp import Incar
@@ -59,26 +37,8 @@
     Validation document for a VASP calculation
     """
 
-<<<<<<< HEAD
     task_id: MPID | None = Field(
         None, description="The task_id for this validation document"
-=======
-    task_id: MPID = Field(..., description="The task_id for this validation document")
-    valid: bool = Field(False, description="Whether this task is valid or not")
-    last_updated: datetime = Field(
-        description="Last updated date for this document",
-        default_factory=utcnow,
-    )
-    reasons: list[DeprecationMessage | str] | None = Field(
-        None, description="List of deprecation tags detailing why this task isn't valid"
-    )
-    warnings: list[str] = Field(
-        [], description="List of potential warnings about this calculation"
-    )
-    data: dict = Field(
-        description="Dictioary of data used to perform validation."
-        " Useful for post-mortem analysis"
->>>>>>> bcc362a4
     )
 
     last_updated: datetime = Field(
