--- conflicted
+++ resolved
@@ -42,12 +42,7 @@
 
     @model_validator(mode="before")
     @classmethod
-<<<<<<< HEAD
-    def get_target_and_edge(cls, values: Dict):
-=======
     def get_target_and_edge(cls, values: dict):
-        print("Validations")
->>>>>>> 4bb6f721
         # Only do this if neither target not edge is defined
         if "target" not in values and "edge" not in values:
             try:
