"""Define core schemas for VASP calculations."""

from __future__ import annotations

import logging
import re
from collections.abc import Mapping
from datetime import datetime
from pathlib import Path
from typing import TYPE_CHECKING, Any
import warnings

import numpy as np
from monty.json import MontyDecoder
from monty.serialization import loadfn
from pydantic import BaseModel, Field, model_validator
from pymatgen.analysis.structure_analyzer import oxide_type
from pymatgen.core.structure import Structure
from pymatgen.core.trajectory import Trajectory
from pymatgen.entries.computed_entries import ComputedEntry, ComputedStructureEntry
from pymatgen.io.vasp import Incar, Kpoints, Poscar

from emmet.core.common import convert_datetime
<<<<<<< HEAD
from emmet.core.mpid import MPID
=======
from emmet.core.math import Vector3D
from emmet.core.mpid import AlphaID, MPID
>>>>>>> 342336fc
from emmet.core.structure import StructureMetadata
from emmet.core.utils import utcnow
from emmet.core.vasp.calc_types import (
    CalcType,
    RunType,
    TaskType,
    calc_type,
    run_type,
    task_type,
)
from emmet.core.vasp.calculation import (
    Calculation,
    CalculationInput,
    PotcarSpec,
    RunStatistics,
    VaspObject,
)
from emmet.core.vasp.task_valid import TaskState
from emmet.core.vasp.utils import TASK_NAMES, discover_and_sort_vasp_files

if TYPE_CHECKING:
    from collections.abc import Sequence
    from typing_extensions import Self

monty_decoder = MontyDecoder()
logger = logging.getLogger(__name__)

_VOLUMETRIC_FILES = ("CHGCAR", "LOCPOT", "AECCAR0", "AECCAR1", "AECCAR2")


class OrigInputs(CalculationInput):
    """Maintained for backward compatibility - deprecated."""

    def model_post_init(self, __context):
        super().model_post_init(__context)
        warnings.warn(
            f"The `{self.__class__.__name__}` class has been marked "
            "for deprecation to ensure parity of the inputs field "
            "in `TaskDoc`. Please transition to using `CalculationInput`, "
            f"which is fully backwards compatible with `{self.__class__.__name__}`.",
            stacklevel=2,
        )


class InputDoc(OrigInputs):
    """Maintained for backward compatibility - deprecated."""


class OutputDoc(BaseModel):
    structure: Structure | None = Field(
        None,
        title="Output Structure",
        description="Output Structure from the VASP calculation.",
    )

    density: float | None = Field(None, description="Density of in units of g/cc.")
    energy: float | None = Field(None, description="Total Energy in units of eV.")
    forces: list[list[float]] | None = Field(
        None, description="The force on each atom in units of eV/A."
    )
    stress: list[list[float]] | None = Field(
        None, description="The stress on the cell in units of kB."
    )
    energy_per_atom: float | None = Field(
        None, description="The final DFT energy per atom for the last calculation"
    )
    bandgap: float | None = Field(
        None, description="The DFT bandgap for the last calculation"
    )

    @model_validator(mode="before")
    def set_density_from_structure(cls, values):
        # Validator to automatically set density from structure if not already
        # specified. This might happen when importing an older atomate2-format
        # TaskDocument.
        if not values.get("density", None):
            if isinstance(values["structure"], dict):
                values["density"] = values["structure"].get("density", None)
            else:
                values["density"] = values["structure"].density

        return values

    @classmethod
    def from_vasp_calc_doc(
        cls, calc_doc: Calculation, trajectory: Trajectory | None = None
    ) -> "OutputDoc":
        """
        Create a summary of VASP calculation outputs from a VASP calculation document.

        This will first look for ionic steps in the calculation document.
        If found, will use it and ignore the trajectory.
        If not, will get ionic steps from the trajectory.

        Parameters
        ----------
        calc_doc
            A VASP calculation document.
        trajectory
            A pymatgen Trajectory.

        Returns
        -------
        OutputDoc
            The calculation output summary.
        """
        if calc_doc.output.ionic_steps:
            forces = calc_doc.output.ionic_steps[-1].forces
            stress = calc_doc.output.ionic_steps[-1].stress
        elif trajectory and (ionic_steps := trajectory.frame_properties) is not None:
            forces = ionic_steps[-1].get("forces")
            stress = ionic_steps[-1].get("stress")
        else:
            raise RuntimeError("Unable to find ionic steps.")

        return cls(
            structure=calc_doc.output.structure,
            density=calc_doc.output.structure.density,
            energy=calc_doc.output.energy,
            energy_per_atom=calc_doc.output.energy_per_atom,
            bandgap=calc_doc.output.bandgap,
            forces=forces,
            stress=stress,
        )


class CustodianDoc(BaseModel):
    corrections: list[Any] | None = Field(
        None,
        title="Custodian Corrections",
        description="List of custodian correction data for calculation.",
    )
    job: Any | None = Field(
        None,
        title="Custodian Job Data",
        description="Job data logged by custodian.",
    )


class AnalysisDoc(BaseModel):
    delta_volume: float | None = Field(
        None,
        title="Volume Change",
        description="Volume change for the calculation.",
    )
    delta_volume_percent: float | None = Field(
        None,
        title="Volume Change Percent",
        description="Percent volume change for the calculation.",
    )
    max_force: float | None = Field(
        None,
        title="Max Force",
        description="Maximum force on any atom at the end of the calculation.",
    )

    warnings: list[str] | None = Field(
        None,
        title="Calculation Warnings",
        description="Warnings issued after analysis.",
    )

    errors: list[str] | None = Field(
        None,
        title="Calculation Errors",
        description="Errors issued after analysis.",
    )

    @classmethod
    def from_vasp_calc_docs(
        cls,
        calcs_reversed: list[Calculation],
        volume_change_warning_tol: float = 0.2,
    ) -> "AnalysisDoc":
        """
        Create analysis summary from VASP calculation documents.

        Parameters
        ----------
        calcs_reversed
            A list of VASP calculation documents in reverse order .
        volume_change_warning_tol
            Maximum volume change allowed in VASP relaxations before the calculation is
            tagged with a warning.

        Returns
        -------
        AnalysisDoc
            The relaxation analysis.
        """
        initial_vol = calcs_reversed[-1].input.structure.lattice.volume
        final_vol = calcs_reversed[0].output.structure.lattice.volume
        delta_vol = final_vol - initial_vol
        percent_delta_vol = 100 * delta_vol / initial_vol
        warnings = []
        errors = []

        if abs(percent_delta_vol) > volume_change_warning_tol * 100:
            warnings.append(f"Volume change > {volume_change_warning_tol * 100}%")

        final_calc = calcs_reversed[0]
        max_force = None
        if final_calc.has_vasp_completed == TaskState.SUCCESS:
            # max force and valid structure checks
            structure = final_calc.output.structure
            # do not check max force for MD run
            if calcs_reversed[0].input.parameters.get("IBRION", -1) != 0:
                max_force = _get_max_force(final_calc)
            warnings.extend(_get_drift_warnings(final_calc))
            if not structure.is_valid():
                errors.append("Bad structure (atoms are too close!)")

        return cls(
            delta_volume=delta_vol,
            delta_volume_percent=percent_delta_vol,
            max_force=max_force,
            warnings=warnings,
            errors=errors,
        )


class TaskDoc(StructureMetadata, extra="allow"):
    """Calculation-level details about VASP calculations that power Materials Project."""

    tags: list[str] | None = Field(
        [], title="tag", description="Metadata tagged to a given task."
    )
    dir_name: str | None = Field(None, description="The directory for this VASP task")

    state: TaskState | None = Field(None, description="State of this calculation")

    calcs_reversed: list[Calculation] | None = Field(
        None,
        title="Calcs reversed data",
        description="Detailed data for each VASP calculation contributing to the task document.",
    )

    structure: Structure | None = Field(
        None, description="Final output structure from the task"
    )

    task_type: TaskType | CalcType | None = Field(
        None, description="The type of calculation."
    )

    run_type: RunType | None = Field(
        None, description="The functional used in the calculation."
    )

    calc_type: CalcType | None = Field(
        None, description="The functional and task type used in the calculation."
    )

    task_id: MPID | AlphaID | None = Field(
        None,
        description="The (task) ID of this calculation, used as a universal reference across property documents."
        "This comes in the form: mp-******.",
    )

    orig_inputs: CalculationInput | None = Field(
        None,
        description="The exact set of input parameters used to generate the current task document.",
    )

    input: CalculationInput | None = Field(
        None,
        description="The input structure used to generate the current task document.",
    )

    output: OutputDoc | None = Field(
        None,
        description="The exact set of output parameters used to generate the current task document.",
    )

    included_objects: list[VaspObject] | None = Field(
        None, description="List of VASP objects included with this task document"
    )
    vasp_objects: dict[VaspObject, Any] | None = Field(
        None, description="Vasp objects associated with this task"
    )
    entry: ComputedEntry | None = Field(
        None, description="The ComputedEntry from the task doc"
    )

    task_label: str | None = Field(None, description="A description of the task")
    author: str | None = Field(
        None, description="Author extracted from transformations"
    )
    icsd_id: str | int | None = Field(
        None, description="Inorganic Crystal Structure Database id of the structure"
    )
    transformations: Any | None = Field(
        None,
        description="Information on the structural transformations, parsed from a "
        "transformations.json file",
    )
    additional_json: dict[str, Any] | None = Field(
        None, description="Additional json loaded from the calculation directory"
    )

    custodian: list[CustodianDoc] | None = Field(
        None,
        title="Calcs reversed data",
        description="Detailed custodian data for each VASP calculation contributing to the task document.",
    )

    analysis: AnalysisDoc | None = Field(
        None,
        title="Calculation Analysis",
        description="Some analysis of calculation data after collection.",
    )

    last_updated: datetime = Field(
        default_factory=utcnow,
        description="Timestamp for the most recent calculation for this task document",
    )

    completed_at: datetime | None = Field(
        None, description="Timestamp for when this task was completed"
    )

    batch_id: str | None = Field(
        None,
        description="Identifier for this calculation; should provide rough information about the calculation origin and purpose.",
    )

    run_stats: Mapping[str, RunStatistics] | None = Field(
        None,
        description="Summary of runtime statistics for each calculation in this task",
    )

    # Note that private fields are needed because TaskDoc permits extra info
    # added to the model, unlike TaskDocument. Because of this, when pydantic looks up
    # attrs on the model, it searches for them in the model extra dict first, and if it
    # can't find them, throws an AttributeError. It does this before looking to see if the
    # class has that attr defined on it.

    # _structure_entry: ComputedStructureEntry | None= PrivateAttr(None)

    @model_validator(mode="before")
    @classmethod
    def set_model_pre_fields(cls, values: Any) -> Any:
        """Ensure all important model fields are set and refreshed."""

        # Make sure that the datetime field is properly formatted
        # (Unclear when this is not the case, please leave comment if observed)
        values["last_updated"] = convert_datetime(
            cls, values.get("last_updated", utcnow())
        )

        # Ensure batch_id includes only valid characters
        if (batch_id := values.get("batch_id")) is not None:
            invalid_chars = set(
                char
                for char in batch_id
                if (not char.isalnum()) and (char not in {"-", "_"})
            )
            if len(invalid_chars) > 0:
                raise ValueError(
                    f"Invalid characters in batch_id: {' '.join(invalid_chars)}"
                )

        # Always refresh task_type, calc_type, run_type
        # if attributes containing input sets are available.
        # See, e.g. https://github.com/materialsproject/emmet/issues/960
        # where run_type's were set incorrectly in older versions of TaskDoc
        attrs = ["calcs_reversed", "input", "orig_inputs"]
        for icalc, calc in enumerate(values.get("calcs_reversed", [])):
            if isinstance(calc, dict):
                values["calcs_reversed"][icalc] = Calculation(**calc)

        calcs_reversed = values.get("calcs_reversed")

        if any(values.get(attr) is not None for attr in attrs):
            # To determine task and run type, we search for input sets in this order
            # of precedence: calcs_reversed, inputs, orig_inputs
            inp_set = None
            inp_sets_to_check = [values.get("input"), values.get("orig_inputs")]
            if calcs_reversed:
                inp_sets_to_check = [calcs_reversed[0].get("input")] + inp_sets_to_check

            for inp_set in inp_sets_to_check:
                if inp_set is not None:
                    values["task_type"] = task_type(inp_set)
                    break

            # calcs_reversed needed below
            if calcs_reversed:
                values["run_type"] = cls._get_run_type(calcs_reversed)
                if inp_set is not None:
                    values["calc_type"] = cls._get_calc_type(calcs_reversed, inp_set)

        if calcs_reversed:
            # TODO: remove after imposing TaskDoc schema on older tasks in collection
            if final_struct := calcs_reversed[0].output.structure:
                values["structure"] = values.get("structure", final_struct)
                values["entry"] = values.get(
                    "entry", cls.get_entry(calcs_reversed, values.get("task_id"))
                )

        return values

    @classmethod
    def from_directory(
        cls,
        dir_name: Path | str,
        volumetric_files: tuple[str, ...] = _VOLUMETRIC_FILES,
        store_additional_json: bool = True,
        additional_fields: dict[str, Any] | None = None,
        volume_change_warning_tol: float = 0.2,
        task_names: list[str] | None = None,
        **vasp_calculation_kwargs,
    ) -> Self:
        """
        Create a task document from a directory containing VASP files.

        Parameters
        ----------
        dir_name
            The path to the folder containing the calculation outputs.
        store_additional_json
            Whether to store additional json files found in the calculation directory.
        volumetric_files
            Volumetric files to search for.
        additional_fields
            Dictionary of additional fields to add to output document.
        volume_change_warning_tol
            Maximum volume change allowed in VASP relaxations before the calculation is
            tagged with a warning.
        task_names
            Naming scheme for multiple calculations in on folder e.g. ["relax1","relax2"].
            Can be subfolder or extension.
        **vasp_calculation_kwargs
            Additional parsing options that will be passed to the
            :obj:`.Calculation.from_vasp_files` function.

        Returns
        -------
        TaskDoc
            A task document for the calculation.
        """
        logger.info(f"Getting task doc in: {dir_name}")

        additional_fields = {} if additional_fields is None else additional_fields
        dir_name = Path(dir_name).resolve()
        task_files = _find_vasp_files(
            dir_name, volumetric_files=volumetric_files, task_names=task_names
        )

        if len(task_files) == 0:
            raise FileNotFoundError("No VASP files found!")

        calcs_reversed = []
        all_vasp_objects = []
        for task_name in sorted(task_files):
            calc_doc, vasp_objects = Calculation.from_vasp_files(
                dir_name, task_name, **task_files[task_name], **vasp_calculation_kwargs
            )
            calcs_reversed.append(calc_doc)
            all_vasp_objects.append(vasp_objects)

        # Reverse the list of calculations in the order:  newest calc is the first
        # To match with calcs_reversed, all_vasp_objects is also reversed.
        calcs_reversed.reverse()
        all_vasp_objects.reverse()

        analysis = AnalysisDoc.from_vasp_calc_docs(
            calcs_reversed, volume_change_warning_tol=volume_change_warning_tol
        )
        transformations, icsd_id, tags, author = _parse_transformations(dir_name)
        custodian = _parse_custodian(dir_name)
        orig_inputs = _parse_orig_inputs(dir_name)

        additional_json = None
        if store_additional_json:
            additional_json = _parse_additional_json(dir_name)

        dir_name = get_uri(dir_name)  # convert to full uri path

        # only store objects from last calculation
        # TODO: make this an option
        vasp_objects = all_vasp_objects[0]
        included_objects = None
        if vasp_objects:
            included_objects = list(vasp_objects.keys())

        doc = cls.from_structure(
            structure=calcs_reversed[0].output.structure,
            meta_structure=calcs_reversed[0].output.structure,
            include_structure=True,
            dir_name=dir_name,
            calcs_reversed=calcs_reversed,
            analysis=analysis,
            transformations=transformations,
            custodian=custodian,
            orig_inputs=orig_inputs,
            additional_json=additional_json,
            icsd_id=icsd_id,
            tags=tags,
            author=author,
            completed_at=calcs_reversed[0].completed_at,
            input=calcs_reversed[-1].input,
            output=OutputDoc.from_vasp_calc_doc(
                calcs_reversed[0],
                vasp_objects.get(VaspObject.TRAJECTORY),  # type: ignore
            ),
            state=_get_state(calcs_reversed, analysis),
            run_stats=_get_run_stats(calcs_reversed),
            vasp_objects=vasp_objects,
            included_objects=included_objects,
            task_type=calcs_reversed[0].task_type,
        )
        return doc.model_copy(update=additional_fields)

    @classmethod
    def from_vasprun(
        cls,
        path: str | Path,
        additional_fields: dict[str, Any] | None = None,
        volume_change_warning_tol: float = 0.2,
        **vasp_calculation_kwargs,
    ) -> Self:
        """
        Create a task document from a vasprun.xml file.

        This is not recommended and will raise warnings, since some necessary
        information is absent from the vasprun.xml file, such as per-atom
        magnetic moments. However, the majority of the TaskDoc will
        be complete.

        Parameters
        ----------
        path
            The path to the vasprun.xml.
        additional_fields: dict[str, Any] = None,
        volume_change_warning_tol
            Maximum volume change allowed in VASP relaxations before the calculation is
            tagged with a warning.
        **vasp_calculation_kwargs
            Additional parsing options that will be passed to the
            :obj:`.Calculation.from_vasp_files` function.

        Returns
        -------
        TaskDoc
            A task document for the calculation.
        """
        logger.info(f"Getting vasprun.xml at: {path}")

        path = Path(path)
        dir_name = path.resolve().parent

        calc = Calculation.from_vasprun(path, **vasp_calculation_kwargs)
        calcs_reversed = [calc]

        analysis = AnalysisDoc.from_vasp_calc_docs(
            calcs_reversed, volume_change_warning_tol=volume_change_warning_tol
        )

        # assume orig_inputs are those stated in vasprun.xml
        orig_inputs = CalculationInput(
            incar=calc.input.incar,
            structure=calc.input.structure,
            kpoints=calc.input.kpoints,
            potcar=calc.input.potcar,
        )

        doc = cls.from_structure(
            structure=calcs_reversed[0].output.structure,
            meta_structure=calcs_reversed[0].output.structure,
            include_structure=True,
            dir_name=get_uri(dir_name),
            calcs_reversed=calcs_reversed,
            analysis=analysis,
            orig_inputs=orig_inputs,
            completed_at=calcs_reversed[0].completed_at,
            input=calcs_reversed[-1].input,
            output=OutputDoc.from_vasp_calc_doc(calcs_reversed[0]),
            state=_get_state(calcs_reversed, analysis),
            run_stats=None,
            vasp_objects={},
            included_objects=[],
            task_type=calcs_reversed[0].task_type,
        )
        if additional_fields:
            doc = doc.model_copy(update=additional_fields)
        return doc

    @staticmethod
    def get_entry(
        calcs_reversed: list[Calculation | dict],
        task_id: MPID | AlphaID | str | int | None = None,
    ) -> ComputedEntry:
        """
        Get a computed entry from a list of VASP calculation documents.

        Parameters
        ----------
        calcs_reversed
            A list of VASP calculation documents in a reverse order.
        task_id
            The job identifier.

        Returns
        -------
        ComputedEntry
            A computed entry.
        """
        if isinstance(cr := calcs_reversed[0], dict):
            cr = Calculation(**cr)
        calc_inp = cr.input
        calc_out = cr.output

        entry_dict = {
            "correction": 0.0,
            "entry_id": task_id,
            "composition": calc_out.structure.composition,
            "energy": calc_out.energy,
            "parameters": {
                # Cannot be PotcarSpec document, pymatgen expects a dict
                # Note that `potcar_spec` is optional
                "potcar_spec": (
                    [dict(d) for d in calc_inp.potcar_spec]
                    if calc_inp.potcar_spec
                    else []
                ),
                # Required to be compatible with MontyEncoder for the ComputedEntry
                "run_type": str(cr.run_type),
                "is_hubbard": calc_inp.is_hubbard,
                "hubbards": calc_inp.hubbards,
            },
            "data": {
                "oxide_type": oxide_type(calc_out.structure),
                "aspherical": calc_inp.parameters.get("LASPH", False),
                "last_updated": str(utcnow()),
            },
        }
        return ComputedEntry.from_dict(entry_dict)

    @staticmethod
    def _get_calc_type(
        calcs_reversed: list[Calculation], orig_inputs: CalculationInput
    ) -> CalcType:
        """Get the calc type from calcs_reversed.

        Returns
        --------
        CalcType
            The type of calculation.
        """
        if isinstance(calcs_reversed[0], Calculation):
            cr_inp = calcs_reversed[0].input
            params = cr_inp.parameters
            incar = cr_inp.incar
        else:
            cr_inp = calcs_reversed[0].get("input", {})
            params = cr_inp.get("parameters", {})
            incar = cr_inp.get("incar", {})

        inputs = cr_inp if len(calcs_reversed) > 0 else orig_inputs
        return calc_type(inputs, {**params, **incar})

    @staticmethod
    def _get_run_type(calcs_reversed: list[Calculation | dict]) -> RunType:
        """Get the run type from calcs_reversed.

        Returns
        --------
        RunType
            The type of calculation.
        """
        if isinstance(calcs_reversed[0], Calculation):
            params = calcs_reversed[0].input.parameters
            incar = calcs_reversed[0].input.incar
        else:
            cr_inp = calcs_reversed[0].get("input", {})
            params = cr_inp.get("parameters", {})
            incar = cr_inp.get("incar", {})
        return run_type({**params, **incar})

    @property
    def structure_entry(self) -> ComputedStructureEntry:
        """
        Retrieve a ComputedStructureEntry for this TaskDoc.

        Returns
        -------
        ComputedStructureEntry
            The TaskDoc.entry with corresponding TaskDoc.structure added.
        """
        if not self.structure or not self.entry:
            raise ValueError(
                "Need both a `structure` and `entry` to return a `ComputedStructureEntry`."
            )

        return ComputedStructureEntry(
            structure=self.structure,
            energy=self.entry.energy,
            correction=self.entry.correction,
            composition=self.entry.composition,
            energy_adjustments=self.entry.energy_adjustments,
            parameters=self.entry.parameters,
            data=self.entry.data,
            entry_id=self.entry.entry_id,
        )


class TrajectoryDoc(BaseModel):
    """Model for task trajectory data."""

    task_id: str | None = Field(
        None,
        description="The (task) ID of this calculation, used as a universal reference across property documents."
        "This comes in the form: mp-******.",
    )

    trajectories: list[Trajectory] | None = Field(
        None,
        description="Trajectory data for calculations associated with a task doc.",
    )


class EntryDoc(BaseModel):
    """Model for task entry data."""

    task_id: str | None = Field(
        None,
        description="The (task) ID of this calculation, used as a universal reference across property documents."
        "This comes in the form: mp-******.",
    )

    entry: ComputedStructureEntry | None = Field(
        None,
        description="Computed structure entry for the calculation associated with the task doc.",
    )


class DeprecationDoc(BaseModel):
    """Model for task deprecation data."""

    task_id: str | None = Field(
        None,
        description="The (task) ID of this calculation, used as a universal reference across property documents."
        "This comes in the form: mp-******.",
    )

    deprecated: bool | None = Field(
        None,
        description="Whether the ID corresponds to a deprecated calculation.",
    )

    deprecation_reason: str | None = Field(
        None,
        description="Reason for deprecation.",
    )


def get_uri(dir_name: str | Path) -> str:
    """
    Return the URI path for a directory.

    This allows files hosted on different file servers to have distinct locations.

    Parameters
    ----------
    dir_name : str or Path
        A directory name.

    Returns
    -------
    str
        Full URI path, e.g., "fileserver.host.com:/full/path/of/dir_name".
    """
    import socket

    fullpath = Path(dir_name).absolute()
    hostname = socket.gethostname()
    try:
        hostname = socket.gethostbyaddr(hostname)[0]
    except (socket.gaierror, socket.herror):
        pass
    return f"{hostname}:{fullpath}"


def _parse_transformations(
    dir_name: Path,
) -> tuple[dict, int | None, list[str] | None, str | None]:
    """Parse transformations.json file."""
    transformations = {}
    filenames = tuple(dir_name.glob("transformations.json*"))
    icsd_id = None
    if len(filenames) >= 1:
        transformations = loadfn(filenames[0], cls=None)
        try:
            match = re.match(r"(\d+)-ICSD", transformations["history"][0]["source"])
            if match:
                icsd_id = int(match.group(1))
        except (KeyError, IndexError):
            pass

    # We don't want to leave tags or authors in the
    # transformations file because they'd be copied into
    # every structure generated after this one.
    other_parameters = transformations.get("other_parameters", {})
    new_tags = other_parameters.pop("tags", None)
    new_author = other_parameters.pop("author", None)

    if "other_parameters" in transformations and not other_parameters:
        # if dict is now empty remove it
        transformations.pop("other_parameters")

    return transformations, icsd_id, new_tags, new_author


def _parse_custodian(dir_name: Path) -> dict | None:
    """
    Parse custodian.json file.

    Calculations done using custodian have a custodian.json file which tracks the makers
    performed and any errors detected and fixed.

    Parameters
    ----------
    dir_name
        Path to calculation directory.

    Returns
    -------
    dict | None
        The information parsed from custodian.json file.
    """
    filenames = tuple(dir_name.glob("custodian.json*"))
    if len(filenames) >= 1:
        return loadfn(filenames[0], cls=None)
    return None


def _parse_orig_inputs(
    dir_name: Path, suffix: str | None = ".orig"
) -> dict[str, Kpoints | Poscar | PotcarSpec | Incar]:
    """
    Parse original input files.

    Calculations using custodian generate a *.orig file for the inputs. This is useful
    to know how the calculation originally started.

    Parameters
    ----------
    dir_name
        Path to calculation directory.
    suffix : str or None = ".orig"
        The suffix of the original input files to use.

    Returns
    -------
    dict[str, Kpoints | Poscar | PotcarSpec | Incar ]
        The original POSCAR, KPOINTS, POTCAR, and INCAR data.
    """
    orig_inputs = {}
    input_mapping: dict[str, Kpoints | Poscar | PotcarSpec | Incar] = {
        "INCAR": Incar,
        "KPOINTS": Kpoints,
        "POTCAR": PotcarSpec,
        "POSCAR": Poscar,
    }
    suffix = suffix or ""
    for filename in dir_name.glob("*".join(f"{suffix}.".split("."))):
        if "POTCAR.spec" in str(filename):
            # Can't parse POTCAR.spec files
            continue
        for name, vasp_input in input_mapping.items():
            if f"{name}{suffix}" in str(filename):
                file_suffix = "_spec" if name == "POTCAR" else ""
                orig_inputs[f"{name.lower()}{file_suffix}"] = vasp_input.from_file(
                    filename
                )

    return orig_inputs


def _parse_additional_json(dir_name: Path) -> dict[str, Any]:
    """Parse additional json files in the directory."""
    additional_json = {}
    for filename in dir_name.glob("*.json*"):
        key = filename.name.split(".")[0]
        # ignore FW.json(.gz) so jobflow doesn't try to parse prev_vasp_dir OutputReferences
        # was causing atomate2 MP workflows to fail with ValueError: Could not resolve reference
        # 7f5a7f14-464c-4a5b-85f9-8d11b595be3b not in store or cache
        # contact @janosh in case of questions
        if key not in ("custodian", "transformations", "FW"):
            additional_json[key] = loadfn(filename, cls=None)
    return additional_json


def _get_max_force(calc_doc: Calculation) -> float | None:
    """Get max force acting on atoms from a calculation document."""
    if calc_doc.output.ionic_steps:
        forces: np.ndarray | list | None = None
        if calc_doc.output.ionic_steps:
            forces = calc_doc.output.ionic_steps[-1].forces

        structure = calc_doc.output.structure
        if forces:
            forces = np.array(forces)
            sdyn = structure.site_properties.get("selective_dynamics")
            if sdyn:
                forces[np.logical_not(sdyn)] = 0
            return max(np.linalg.norm(forces, axis=1))
    return None


def _get_drift_warnings(calc_doc: Calculation) -> list[str]:
    """Get warnings of whether the drift on atoms is too large."""
    warnings = []
    if calc_doc.input.parameters.get("NSW", 0) > 0:
        drift = calc_doc.output.outcar.get("drift", [[0, 0, 0]])
        max_drift = max(np.linalg.norm(d) for d in drift)  # type: ignore[type-var]
        ediffg = calc_doc.input.parameters.get("EDIFFG", None)
        max_force = -float(ediffg) if ediffg and float(ediffg) < 0 else np.inf
        if max_drift > max_force:
            warnings.append(
                f"Drift ({drift}) > desired force convergence ({max_force}), structure "
                "likely not converged to desired accuracy."
            )
    return warnings


def _get_state(calcs_reversed: list[Calculation], analysis: AnalysisDoc) -> TaskState:
    """Get state from calculation documents and relaxation analysis."""
    all_calcs_completed = all(
        c.has_vasp_completed == TaskState.SUCCESS for c in calcs_reversed
    )
    if (
        analysis.errors is None
        or (isinstance(analysis.errors, list) and len(analysis.errors) == 0)
    ) and all_calcs_completed:
        return TaskState.SUCCESS  # type: ignore
    return TaskState.FAILED  # type: ignore


def _get_run_stats(calcs_reversed: list[Calculation]) -> dict[str, RunStatistics]:
    """Get summary of runtime statistics for each calculation in this task."""
    run_stats = {}
    total = dict(
        average_memory=0.0,
        max_memory=0.0,
        elapsed_time=0.0,
        system_time=0.0,
        user_time=0.0,
        total_time=0.0,
        cores=0,
    )
    for calc_doc in calcs_reversed:
        stats = calc_doc.output.run_stats
        run_stats[calc_doc.task_name] = stats
        total["average_memory"] = max(total["average_memory"], stats.average_memory)
        total["max_memory"] = max(total["max_memory"], stats.max_memory)
        total["cores"] = max(total["cores"], stats.cores)
        total["elapsed_time"] += stats.elapsed_time
        total["system_time"] += stats.system_time
        total["user_time"] += stats.user_time
        total["total_time"] += stats.total_time
    run_stats["overall"] = RunStatistics(**total)
    return run_stats


def _find_vasp_files(
    path: str | Path,
    volumetric_files: Sequence[str] | None = None,
    task_names: Sequence[str] | None = None,
) -> dict[str, dict[str, Path | list[Path]]]:
    """
    Find VASP files in a directory.

    Only files in folders with names matching a task name (or alternatively files
    with the task name as an extension, e.g., vasprun.relax1.xml) will be returned.

    VASP files in the current directory will be given the task name "standard".

    Parameters
    ----------
    path
        Path to a directory to search.
    volumetric_files : sequence of str, defaults to _VOLUMETRIC_FILES
        Volumetric files to search for.
    task_names : sequence of str, defaults to
        task_names = ["precondition","standard","relax0","relax1",..."relax8"]


    Returns
    -------
    dict[str,dict[str,Path | list[Path]]]
        The filenames of the calculation outputs for each VASP task, given as a ordered
        dictionary of::

            {
                task_name: {
                    "vasprun_file": vasprun_filename,
                    "outcar_file": outcar_filename,
                    "contcar_file": contcar_filename,
                    "volumetric_files": [CHGCAR, LOCPOT, etc]
                    "elph_poscars": [POSCAR.T=300, POSCAR.T=400, etc]
                },
                ...
            }
    """
    base_path = Path(path)
    volumetric_files = volumetric_files or _VOLUMETRIC_FILES
    task_names = task_names or TASK_NAMES

    task_files: dict[str, dict[str, Path | list[Path]]] = discover_and_sort_vasp_files(
        base_path
    )
    # TODO: TaskDoc permits matching sub directories if they use one of
    # `task_names` as a directory name.
    # Not sure this is behavior we want to keep in the long term,
    # but is maintained here for backwards compatibility.
    for task_name in set(task_names).difference(task_files):
        if (subdir := base_path / task_name).exists():
            for task_name, calcs in discover_and_sort_vasp_files(subdir).items():
                task_files[task_name].update(calcs)

    return task_files<|MERGE_RESOLUTION|>--- conflicted
+++ resolved
@@ -21,12 +21,7 @@
 from pymatgen.io.vasp import Incar, Kpoints, Poscar
 
 from emmet.core.common import convert_datetime
-<<<<<<< HEAD
-from emmet.core.mpid import MPID
-=======
-from emmet.core.math import Vector3D
 from emmet.core.mpid import AlphaID, MPID
->>>>>>> 342336fc
 from emmet.core.structure import StructureMetadata
 from emmet.core.utils import utcnow
 from emmet.core.vasp.calc_types import (
