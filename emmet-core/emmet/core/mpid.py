"""Define identifier schemas used in MP."""

from __future__ import annotations

from math import log, floor
import re
<<<<<<< HEAD
from string import ascii_lowercase, digits
=======
>>>>>>> 56840ac7
from typing import TYPE_CHECKING

from pydantic import GetJsonSchemaHandler
from pydantic_core import CoreSchema, core_schema
from pydantic.json_schema import JsonSchemaValue

if TYPE_CHECKING:
    from collections.abc import Callable
    from typing import Any
    from typing_extensions import Self


if TYPE_CHECKING:
    from collections.abc import Callable
    from typing import Any

# matches "mp-1234" or "1234" followed by and optional "-(Alphanumeric)"
MPID_REGEX_PATTERN = r"^([A-Za-z]+-)?(\d+)(-[A-Za-z0-9]+)*$"
mpid_regex = re.compile(MPID_REGEX_PATTERN)

MPCULE_REGEX_PATTERN = (
    r"^([A-Za-z]+-)?([A-Fa-f0-9]+)-([A-Za-z0-9]+)-(m?[0-9]+)-([0-9]+)$"
)
mpculeid_regex = re.compile(MPCULE_REGEX_PATTERN)

# matches capital letters and numbers of length 26 (ULID)
# followed by and optional "-(Alphanumeric)"
check_ulid = re.compile(r"^[A-Z0-9]{26}(-[A-Za-z0-9]+)*$")


class MPID(str):
    """
    A Materials Project type ID with a prefix and an integer
    This class enables seemlessly mixing MPIDs and regular integer IDs
    Prefixed IDs are considered less than non-prefixed IDs to enable proper
    mixing with the Materials Project

    Args:
        val: Either 1) a prefixed string e.g. "mp-1234"
                    2) an integer e.g. 1234
                    3) a number stored as a string e.g. '1234'
                    4) an MPID

            Numbers stored as strings are coerced to ints
    """

    def __init__(self, val: MPID | int | str) -> None:
        if isinstance(val, MPID):
            self.parts = val.parts  # type: ignore
            self.string = val.string  # type: ignore

        elif isinstance(val, int) or (isinstance(val, str) and val.isnumeric()):
            if int(val) < 0:
                raise ValueError("MPID cannot represent a negative integer.")
            self.parts = ("", int(val))
            self.string = str(val)

        elif isinstance(val, str):
            if mpid_regex.fullmatch(val):
                parts = val.split("-")
                parts[1] = int(parts[1])  # type: ignore
                self.parts = tuple(parts)
            elif check_ulid.fullmatch(val):
                ulid = val.split("-")[0]
                self.parts = (ulid, 0)
            else:
                raise ValueError(
                    "MPID string representation must follow the format prefix-number or start with a valid ULID."
                )
            self.string = val

        else:
            raise ValueError(
                "Must provide an MPID, int, or string of the format prefix-number or start with a valid ULID."
            )

    def __eq__(self, other: Any) -> bool:
        if isinstance(other, MPID):
            return self.string == other.string
        elif isinstance(other, (int, str)):
            return self.string == MPID(other).string
        return NotImplemented

    def __str__(self) -> str:
        return self.string

    def __repr__(self) -> str:
        return f"MPID({self})"

    def __lt__(self, other: MPID | int | str) -> bool:
        other_parts = MPID(other).parts

        if self.parts[0] and other_parts[0]:
            # both have prefixes; normal comparison
            return self.parts < other_parts
        elif self.parts[0]:
            # other is a pure int, self is prefixed
            # Always sort MPIDs before pure integer IDs
            return True
        elif other_parts[0]:
            # self is pure int, other is prefixed
            return False

        # both are pure ints; normal comparison
        return self.parts[1] < other_parts[1]

    def __gt__(self, other: MPID | int | str) -> bool:
        """Define greater than for MPID.

        Note that `__gt__` is not the same as `not __lt__`.
        If two values are equal, `__lt__` will return False.
        Defining
        ```__gt__ := not __lt__```
        will then incorrectly return True for equal values.
        """
        other_parts = MPID(other).parts

        if self.parts[0] and other_parts[0]:
            # both have prefixes; normal comparison
            return self.parts > other_parts
        elif not self.parts[0] and not other_parts[0]:
            # both are pure ints; normal comparison
            return self.parts[1] > other_parts[1]
        return not self.__lt__(other)

    def __hash__(self) -> int:
        return hash(self.string)

    @classmethod
    def __get_pydantic_core_schema__(
        cls, source: type[Any], handler: Callable[[Any], core_schema.CoreSchema]
    ) -> core_schema.CoreSchema:
        return core_schema.with_info_plain_validator_function(cls.validate)

    @classmethod
    def __get_pydantic_json_schema__(
        cls, core_schema: CoreSchema, handler: GetJsonSchemaHandler
    ) -> JsonSchemaValue:
        return dict(
            pattern=MPID_REGEX_PATTERN,
            examples=["mp-3534", "3453", "mp-834-Ag"],
            type="string",
        )

    @classmethod
    def validate(cls, __input_value: Any, _: core_schema.ValidationInfo):
        if isinstance(__input_value, MPID):
            return __input_value
        elif isinstance(__input_value, str) and mpid_regex.fullmatch(__input_value):
            return MPID(__input_value)
        elif isinstance(__input_value, str) and check_ulid.fullmatch(__input_value):
            return MPID(__input_value)
        elif isinstance(__input_value, int):
            return MPID(__input_value)

        raise ValueError("Invalid MPID Format")


class MPculeID(str):
    """
    A Materials Project Molecule ID with a prefix, hash, and two integer values
        representing the charge and spin of the molecule
    Unlike the MPID, you cannot compare raw hashes or raw integers to MPculeIDs

    Args:
        val: Either 1) an MPculeID
                    2) a prefixed string of format "prefix-hash-formula-charge-spin"
                    3) a non-prefixed string of format "hash-formula-charge-spin"

            Numbers stored as strings are coerced to ints
    """

    def __init__(self, val: MPculeID | str):
        if isinstance(val, MPculeID):
            self.parts = val.parts  # type: ignore
            self.string = val.string  # type: ignore

        elif isinstance(val, str):
            parts = val.split("-")
            if len(parts) == 4:
                parts[1] = int(parts[2].replace("m", "-"))  # type: ignore
                parts[2] = int(parts[3])  # type: ignore
            elif len(parts) == 5:
                parts[3] = int(parts[3].replace("m", "-"))  # type: ignore
                parts[4] = int(parts[4])  # type: ignore
            else:
                raise ValueError(
                    "MPculeID string representation must follow the "
                    "format prefix-hash-formula-charge-spin or hash-formula-charge-spin."
                )

            self.parts = tuple(parts)
            self.string = val

        else:
            raise ValueError(
                "Must provide an MPculeID, or string of the format prefix-hash-formula-charge-spin "
                "or hash-formula-charge-spin"
            )

    def __eq__(self, other: object) -> bool:
        if isinstance(other, MPculeID):
            return self.string == other.string
        elif isinstance(other, str):
            return self.string == MPculeID(other).string
        return NotImplemented

    def __str__(self) -> str:
        return self.string

    def __repr__(self) -> str:
        return f"MPculeID({self})"

    def __lt__(self, other: MPculeID | str) -> bool:
        other_parts = MPculeID(other).parts

        return "-".join([str(x) for x in self.parts[-4:]]) < "-".join(
            [str(x) for x in other_parts[-4:]]
        )

    def __gt__(self, other: MPculeID | str) -> bool:
        return not self.__lt__(other)

    def __hash__(self) -> int:
        return hash(self.string)

    @classmethod
    def __get_pydantic_core_schema__(
        cls, source: type[Any], handler: Callable[[Any], core_schema.CoreSchema]
    ) -> core_schema.CoreSchema:
        return core_schema.with_info_plain_validator_function(cls.validate)

    @classmethod
    def __get_pydantic_json_schema__(
        cls, core_schema: CoreSchema, handler: GetJsonSchemaHandler
    ) -> JsonSchemaValue:
        return dict(
            pattern=r"^^([A-Za-z]+-)?([A-Fa-f0-9]+)-([A-Za-z0-9]+)-(m?[0-9]+)-([0-9]+)$",
            examples=[
                "1a525231bdac3f13e2fac0962fe8d053-Mg1-0-1",
                "22b40b99719ac570fc7e6225e855ec6e-F5Li1P1-m1-2",
                "mpcule-b9ba54febc77d2a9177accf4605767db-C1H41-2",
            ],
            type="string",
        )

    @classmethod
    def validate(cls, __input_value: Any, _: core_schema.ValidationInfo):
        if isinstance(__input_value, MPculeID):
            return __input_value
        elif isinstance(__input_value, str) and mpculeid_regex.fullmatch(__input_value):
            return MPculeID(__input_value)

        raise ValueError("Invalid MPculeID Format")


class AlphaID(str):
    """Identifier based on representing an integer as an alphabetical string.

    Args:
        _alphabet (str) : The alphabet to use, defaults to lowercase Roman.
        _identifier (str) : The alphabetical string identifier.
        _padlen (int) : The minimum length of an identifier to pad left with zeroes.
        _prefix (str) : The ID prefix, ex. "mp"
        _separator (str) : The separator between `_prefix` and `_identifier`, ex: "-"
        _cut_point (int or None) : For legacy purposes, all MPIDs minted before the
            transition to AlphaID will use the legacy format as `mp-<int>` when
            calling `AlphaID(...).string`.

            Thus `_cut_point`, if not `None`, defines the maximum MPID at which
            the integer in `AlphaID(...).string` is preferred.
    """

    _identifier: str
    _padlen: int
    _prefix: str
    _separator: str
    _alphabet: str = ascii_lowercase
    _value: int | None = None
    _cut_point: int | None = 3347529

    def __new__(
        cls,
        identifier: str | int | MPID,
        padlen: int = 0,
        prefix: str | None = None,
        separator: str = "-",
    ) -> Self:
        """Define a new instance of AlphaID.

        Args:
            identifier (str, int, or MPID) : the identifier, either a string with characters belonging
                to AlphaID._alphabet, an integer to represent as a string, or an MPID.
            padlen (int, default = 0) : the amount of characters to pad to if a character
                string is too short. For example, the integer 149 has alpha representation "ft",
                and thus `AlphaID(149, padlen = 6)` would present as "aaaaft".
                Both "ft" and "aaaaft" have the same integer value.
            prefix (str or None, default = None) : if a str, the prefix to use.
                For example, `AlphaID(149, padlen = 6, prefix="mp")` would present as "mp-aaaaft".
            separator (str, default = "-") : the separator to use between the prefix and the
                string representation of the integer, if the prefix is non-empty.
                For example, `AlphaID(149, padlen = 6, prefix="mp", separator = ":")` would
                present as "mp:aaaaft".
        """

        if isinstance(identifier, str):
            if (
                len(
                    non_alpha_char := set(identifier).difference(cls._alphabet + digits)
                )
                == 1
            ):
                separator = list(non_alpha_char)[0]
                prefix, identifier = identifier.split(separator)

                if not prefix or not identifier:
                    raise ValueError(
                        "Missing prefix and/or identifer."
                        "To specify an AlphaID without a prefix, provide only the identifier."
                    )

            elif len(non_alpha_char) > 1:
                raise ValueError(
                    f"Too many non-alpha-numeric characters: {', '.join(non_alpha_char)}"
                )

        elif isinstance(identifier, MPID):
            prefix, identifier = identifier.parts
            separator = "-"

        if isinstance(identifier, str) and set(identifier).intersection(digits):
            identifier = int(identifier)
        if isinstance(identifier, int):
            if identifier < 0:
                raise ValueError("AlphaID cannot represent a negative integer.")
            identifier = cls._integer_to_alpha_rep(identifier)

        prefix = prefix or ""
        if len(prefix) == 0:
            separator = ""

        padded = max(0, padlen - len(identifier)) * cls._alphabet[0]
        new_cls = str.__new__(cls, prefix + separator + padded + identifier)
        new_cls._identifier = identifier
        new_cls._padlen = padlen
        new_cls._prefix = prefix
        new_cls._separator = separator
        return new_cls

    @classmethod
    def _string_to_base_10_value(cls, string: str) -> int:
        """Obtain the integer value of an alphabetical string."""
        value = 0
        rev_codex = {letter: idx for idx, letter in enumerate(cls._alphabet)}
        base = len(cls._alphabet)
        for ipow, char in enumerate(string[::-1]):
            value += rev_codex[char] * base**ipow
        return value

    @classmethod
    def _integer_to_alpha_rep(cls, integer: int) -> str:
        """Obtain the string representation of an integer."""
        if integer == 0:
            return cls._alphabet[0]

        base = len(cls._alphabet)
        max_pow = floor(log(integer) / log(base))
        string: str = ""
        rem = integer
        for pow in range(max_pow, -1, -1):
            if rem == 0:
                string += cls._alphabet[0]
                continue
            mult = base**pow
            for coeff in range(base - 1, -1, -1):
                if coeff * mult <= rem:
                    string += cls._alphabet[coeff]
                    rem -= coeff * mult
                    break
        return string

    def __hash__(self) -> int:
        """Ensure hashability."""
        return hash(str(self))

    def __int__(self) -> int:
        """Get and cache the current AlphaID's integer value."""
        if self._value is None:
            self._value = self._string_to_base_10_value(self._identifier)
        return self._value

    def __repr__(self) -> str:
        """Set AlphaID display name to distinguish from base string class."""
        return "AlphaID(" + self + ")"

    def __eq__(self, other: Any) -> bool:
        """Define equality of AlphaID.

        If other is an int, returns True if the integer value of the
        current instance equals the other.

        If other is a base str, returns True if the string reprentations
        are equal.

        If other is an AlphaID, returns True only if the prefix, separator,
        and value of the two are equal.
        """
        if isinstance(other, MPID) or (
            isinstance(other, str) and other.startswith("mp-")
        ):
            test = AlphaID(other)
        else:
            test = other

        if isinstance(test, int):
            return int(self) == test
        elif isinstance(test, AlphaID):
            return (
                test._prefix == self._prefix
                and test._separator == self._separator
                and int(self) == int(test)
            )
        elif isinstance(test, str):
            return str(self) == test
        raise NotImplementedError(f"Cannot compare AlphaID with {type(test)}")

    def __ne__(self, other: Any) -> bool:
        """Define inverse equality for AlphaID."""
        return not self.__eq__(other)

    @staticmethod
    def _coerce_value(
        alpha_id: AlphaID, other: Any, exception_on_mismatch: bool = True
    ) -> int:
        """Check if another value is comparable to a reference AlphaID.

        Used in defining `__add__`, `__sub__`, `__gt__`, and `__lt_``.

        Args:
            alpha_id : AlphaID
            other : Any other value
            exception_on_mismatch : bool (True = default)
                If True, raises an exception when the prefix and separators
                of two AlphaIDs do not match.

                To allow sorting of AlphaIDs, this is False for `__gt__` and `__lt__`
                but is True for `__add__` and `__sub__`.

        Returns:
            integer reprsenting the other value if possible.
            Raises exceptions if `other` cannot be compared to `alpha_id`.
        """
        if isinstance(other, MPID):
            test = AlphaID(other)
        else:
            test = other

        if isinstance(test, AlphaID):
            if exception_on_mismatch:
                exc_str = ""
                if test._prefix != alpha_id._prefix:
                    exc_str += f"Prefixes do not match\n  left {alpha_id._prefix or None}\n  right {test._prefix or None}"

                if (
                    test._prefix
                    and alpha_id._prefix
                    and test._separator != alpha_id._separator
                ):
                    if exc_str:
                        exc_str += "\n"
                    exc_str += f"Separators do not match:\n  left {alpha_id._separator}\n  right {test._separator}"

                if exc_str:
                    raise TypeError(exc_str)

            diff = int(test)
        elif isinstance(test, str):
            diff = alpha_id._string_to_base_10_value(test)
        elif isinstance(test, int):
            diff = test
        else:
            raise NotImplementedError(f"Cannot compare AlphaID with type {type(test)}")

        return diff

    def __add__(self, other: Any) -> "AlphaID":
        """Define addition of AlphaID.

        Returns an AlphaID with the same `padlen` as the current instance, not `other`.
        Thus the order of addition can change the presentation of AlphaID, but not
        its value.

        If other is also an AlphaID, but its `prefix` and `separator` do not match,
        will not add the two. Only checks the separator if prefixes are both non-null.

        Args:
            other : the value to add to the current identifier.
                If a string, its integer value is first computed.
                The integer values are then added, and a new instance
                of AlphaID is returned.
        Returns:
            AlphaID representing the sum of the current and other values.
        """
        return AlphaID(
            int(self) + self._coerce_value(self, other),
            padlen=self._padlen,
            prefix=self._prefix,
            separator=self._separator,
        )

    def __sub__(self, other: Any) -> "AlphaID":
        """Define subtraction of AlphaID.

        See the docstring for `__add__`. The resultant `padlen` is taken
        from the current instance, not `other`.

        Will not subtract two AlphaIDs if `prefix` and `separator` do not match.
        """
        return self.__add__(-self._coerce_value(self, other))

    def __lt__(self, other: Any) -> bool:
        """Define AlphaID less than.

        Returns False between two AlphaIDs if `prefix` and `separator` do not match.
        """
        return int(self) < self._coerce_value(self, other, exception_on_mismatch=False)

    def __gt__(self, other: Any) -> bool:
        """Define AlphaID greater than.

        Returns False between two AlphaIDs if `prefix` and `separator` do not match.
        """
        return int(self) > self._coerce_value(self, other, exception_on_mismatch=False)

    @property
    def string(self) -> str:
        """Legacy access to .string attr as in MPID."""
        if self._cut_point is None or int(self) > self._cut_point:
            return str(self)
        return f"{self._prefix}{self._separator}{int(self)}"

    @classmethod
    def __get_pydantic_core_schema__(
        cls, source: Any, handler: core_schema.CoreSchema
    ) -> core_schema.CoreSchema:
        """Generate pydantic schema for AlphaID."""
        return core_schema.with_info_plain_validator_function(cls.validate)

    @classmethod
    def __get_pydantic_json_schema__(
        cls, _core_schema: CoreSchema, handler: GetJsonSchemaHandler
    ) -> JsonSchemaValue:
        json_schema = handler(core_schema.str_schema())
        json_schema = handler.resolve_ref_schema(json_schema)
        json_schema["examples"] = ["mp-ft", "task-pqrs"]
        return json_schema

    @classmethod
    def validate(cls, __input_value: Any, _: core_schema.ValidationInfo) -> AlphaID:
        """Define pydantic validator for AlphaID."""
        if isinstance(__input_value, AlphaID):
            return __input_value
        elif isinstance(__input_value, str | int | MPID):
            return AlphaID(__input_value)

        raise ValueError(f"Invalid AlphaID Format {__input_value}")

    @property
    def parts(self) -> tuple[str, int]:
        """Mimic the parts attribute of MPID (prefix, integer value)."""
        return (
            self._prefix or "",
            int(self),
        )<|MERGE_RESOLUTION|>--- conflicted
+++ resolved
@@ -4,10 +4,7 @@
 
 from math import log, floor
 import re
-<<<<<<< HEAD
 from string import ascii_lowercase, digits
-=======
->>>>>>> 56840ac7
 from typing import TYPE_CHECKING
 
 from pydantic import GetJsonSchemaHandler
