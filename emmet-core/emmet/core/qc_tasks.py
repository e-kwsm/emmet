<<<<<<< HEAD
""" Core definition of a Q-Chem Task Document """
from typing import Any, Dict, List, Optional
=======
# mypy: ignore-errors

"""Core definition of a Q-Chem Task Document"""
>>>>>>> 4bb6f721
import logging
import re
from collections import OrderedDict
from pathlib import Path
from typing import Any, Type, TypeVar

from custodian.qchem.jobs import QCJob
from monty.serialization import loadfn
from pydantic import BaseModel, Field
from pymatgen.core.structure import Molecule
from pymatgen.io.qchem.inputs import QCInput

from emmet.core.qchem.calc_types import CalcType, LevelOfTheory, TaskType
from emmet.core.qchem.calculation import Calculation, CalculationInput
from emmet.core.qchem.task import QChemStatus
from emmet.core.structure import MoleculeMetadata

__author__ = (
    "Evan Spotte-Smith <ewcspottesmith@lbl.gov>, Rishabh D. Guha <rdguha@lbl.gov>"
)

logger = logging.getLogger(__name__)
_T = TypeVar("_T", bound="TaskDoc")
# _DERIVATIVE_FILES = ("GRAD", "HESS")


class OutputDoc(BaseModel):
<<<<<<< HEAD
    initial_molecule: Molecule = Field(description="Input Molecule object")
    optimized_molecule: Optional[Molecule] = Field(
=======
    initial_molecule: Molecule = Field(None, description="Input Molecule object")
    optimized_molecule: Molecule | None = Field(
>>>>>>> 4bb6f721
        None, description="Optimized Molecule object"
    )

    # TODO: Discuss with Evan if these go here
    # species_hash: str = Field(
    #     None,
    #     description="Weisfeiler Lehman (WL) graph hash using the atom species as the graph node attribute.",
    # )
    # coord_hash: str = Field(
    #     None,
    #     description="Weisfeiler Lehman (WL) graph hash using the atom coordinates as the graph node attribute.",
    # )

    # last_updated: datetime = Field(
    #     None,
    #     description = "Timestamp for the most recent calculation for this QChem task document",
    # )

    final_energy: float = Field(
        description="Final electronic energy for the calculation (units: Hartree)"
    )
    enthalpy: float | None = Field(
        None, description="Total enthalpy of the molecule (units: kcal/mol)"
    )
    entropy: float | None = Field(
        None, description="Total entropy of the molecule (units: cal/mol-K"
    )
    dipoles: dict[str, Any] | None = Field(
        None, description="Dipolar information from the output"
    )
    mulliken: list[Any] | None = Field(
        None, description="Mulliken atomic partial charges and partial spins"
    )
    resp: list[float | list[Any]] | None = Field(
        None,
        description="Restrained Electrostatic Potential (RESP) atomic partial charges",
    )
    nbo: dict[str, Any] | None = Field(
        None, description="Natural Bonding Orbital (NBO) output"
    )

    frequencies: dict[str, Any] | list | None = Field(
        None,
        description="The list of calculated frequencies if job type is freq (units: cm^-1)",
    )

    frequency_modes: list | str | None = Field(
        None,
        description="The list of calculated frequency mode vectors if job type is freq",
    )

    @classmethod
    def from_qchem_calc_doc(cls, calc_doc: Calculation) -> "OutputDoc":
        """
        Create a summary of QChem calculation outputs from a QChem calculation document.

        Parameters
        ----------
        calc_doc
            A QChem calculation document.
        kwargs
            Any other additional keyword arguments

        Returns
        --------
        OutputDoc
            The calculation output summary
        """
        return cls(
            initial_molecule=calc_doc.input.initial_molecule,
            optimized_molecule=calc_doc.output.optimized_molecule,
            # species_hash = self.species_hash, #The three entries post this needs to be checked again
            # coord_hash = self.coord_hash,
            # last_updated = self.last_updated,
            final_energy=calc_doc.output.final_energy,
            dipoles=calc_doc.output.dipoles,
            enthalpy=calc_doc.output.enthalpy,
            entropy=calc_doc.output.entropy,
            mulliken=calc_doc.output.mulliken,
            resp=calc_doc.output.resp,
            nbo=calc_doc.output.nbo_data,
            frequencies=calc_doc.output.frequencies,
            frequency_modes=calc_doc.output.frequency_modes,
        )


class InputDoc(BaseModel):
    initial_molecule: Molecule = Field(
        title="Input Structure",
        description="Input molecule and calc details for the QChem calculation",
    )

    prev_rem_params: dict[str, Any] | None = Field(
        None,
        description="Parameters from a previous qchem calculation in the series",
    )

<<<<<<< HEAD
    rem: Dict[str, Any] = Field(
=======
    rem: dict[str, Any] = Field(
        None,
>>>>>>> 4bb6f721
        description="Parameters from the rem section of the current QChem calculation",
    )

    level_of_theory: str | LevelOfTheory | None = Field(
        None, description="Level of theory used in the qchem calculation"
    )

    task_type: str | TaskType | None = Field(
        None,
        description="The type of the QChem calculation : optimization, single point ... etc.",
    )

    tags: list[str] | None = Field(
        None, title="tag", description="Metadata tagged to a given task."
    )

    solvation_lot_info: dict[str, Any] | str | None = Field(
        None,
        description="Str or Dict representation of the solvent method used for the calculation",
    )

    special_run_type: str | None = Field(
        None, description="Special workflow name (if applicable)"
    )

    smiles: str | None = Field(
        None,
        description="Simplified molecular-input line-entry system (SMILES) string for the molecule involved "
        "in this calculation.",
    )

    calc_type: str | CalcType | None = Field(
        None,
        description="A combined dictionary representation of the task type along with the level of theory used",
    )

    @classmethod
    def from_qchem_calc_doc(cls, calc_doc: Calculation) -> "InputDoc":
        """
        Create qchem calculation input summary from a qchem calculation document.

        Parameters
        ----------
        calc_doc
            A QChem calculation document.

        Returns
        --------
        InputDoc
            A summary of the input molecule and corresponding calculation parameters
        """
        try:
            lot_val = calc_doc.level_of_theory.value
        except AttributeError:
            lot_val = calc_doc.level_of_theory

        try:
            ct_val = calc_doc.calc_type.value
        except AttributeError:
            ct_val = calc_doc.calc_type
        # TODO : modify this to get the different variables from the task doc.
        return cls(
            initial_molecule=calc_doc.input.initial_molecule,
            rem=calc_doc.input.rem,
            level_of_theory=lot_val,
            task_type=calc_doc.task_type.value,
            tags=calc_doc.input.tags,
            solvation_lot_info=calc_doc.solvation_lot_info,
            # special_run_type = calc_doc.input.special_run_type,
            # smiles = calc_doc.input.smiles,
            calc_type=ct_val,
        )


class CustodianDoc(BaseModel):
    corrections: list[Any] | None = Field(
        None,
        title="Custodian Corrections",
        description="List of custodian correction data for calculation.",
    )

    job: dict[str, Any] | QCJob | None = Field(
        None,
        title="Custodian Job Data",
        description="Job data logged by custodian.",
    )


# AnalysisDoc? Is there a scope for AnalysisDoc in QChem?


class TaskDoc(MoleculeMetadata):
    """
    Calculation-level details about QChem calculations that would eventually take over the TaskDocument implementation
    """

    dir_name: str | Path | None = Field(
        None, description="The directory for this QChem task"
    )

    state: QChemStatus | None = Field(
        None, description="State of this QChem calculation"
    )

    calcs_reversed: list[Calculation] | None = Field(
        None,
        title="Calcs reversed data",
        description="Detailed data for each QChem calculation contributing to the task document.",
    )

    task_type: CalcType | TaskType | None = Field(
        None, description="the type of QChem calculation"
    )

    orig_inputs: CalculationInput | dict[str, Any] | None = Field(
        {}, description="Summary of the original Q-Chem inputs"
    )

    input: InputDoc | None = Field(
        None,
        description="The input molecule and calc parameters used to generate the current task document.",
    )

    output: OutputDoc | None = Field(
        None,
        description="The exact set of output parameters used to generate the current task document.",
    )

    # TODO: Implement entry dict

    custodian: list[CustodianDoc] | None = Field(
        None,
        title="Calcs reversed data",
        description="Detailed custodian data for each QChem calculation contributing to the task document.",
    )

    critic2: dict[str, Any] | None = Field(
        None, description="Outputs from the critic2 calculation if performed"
    )

    custom_smd: str | dict[str, Any] | None = Field(
        None,
        description="The seven solvent parameters necessary to define a custom_smd model",
    )

    additional_fields: dict[str, Any] | None = Field(
        None, description="Any miscellaneous fields passed to the pydantic model"
    )

    # TODO some sort of @validator s if necessary

    @classmethod
    def from_directory(
        cls: Type[_T],
        dir_name: Path | str,
        validate_lot: bool = True,
        store_additional_json: bool = True,
<<<<<<< HEAD
        additional_fields: Dict[str, Any] | None = None,
=======
        additional_fields: dict[str, Any] = None,
>>>>>>> 4bb6f721
        **qchem_calculation_kwargs,
    ) -> _T:
        """
        Create a task document from a directory containing QChem files.

        Parameters
        ----------
        dir_name
            The path to the folder containing the calculation outputs.
        validate_lot
            Flag for matching the basis and functional with the list of functionals consistent with MPCules.
            Defaults to True. Change to False if you want to create a TaskDoc with other basis sets and functionals.
        store_additional_json
            Whether to store additional json files in the calculation directory.
        additional_fields
            Dictionary of additional fields to add to output document.
        **qchem_calculation_kwargs
            Additional parsing options that will be passed to the
            :obj:`.Calculation.from_qchem_files` function.

        Returns
        -------
        QChemTaskDoc
            A task document for the calculation
        """
        logger.info(f"Getting task doc in: {dir_name}")

        additional_fields = additional_fields or {}
        dir_name = Path(dir_name)
        task_files = _find_qchem_files(dir_name)

        if len(task_files) == 0:
            raise FileNotFoundError("No QChem files found!")

        critic2 = {}
        custom_smd = {}
        calcs_reversed = []
        for task_name, files in task_files.items():
            if task_name == "orig":
                continue
            else:
                calc_doc = Calculation.from_qchem_files(
                    dir_name,
                    task_name,
                    **files,
                    **qchem_calculation_kwargs,
                    validate_lot=validate_lot,
                )
                calcs_reversed.append(calc_doc)
                # all_qchem_objects.append(qchem_objects)

        # Lists need to be reversed so that newest calc is the first calc, all_qchem_objects are also reversed to match
        calcs_reversed.reverse()

        # all_qchem_objects.reverse()
        custodian = _parse_custodian(dir_name)
        additional_json = None
        if store_additional_json:
            additional_json = _parse_additional_json(dir_name)
            for key, _ in additional_json.items():
                if key == "processed_critic2":
                    critic2["processed"] = additional_json["processed_critic2"]
                elif key == "cpreport":
                    critic2["cp"] = additional_json["cpreport"]
                elif key == "YT":
                    critic2["yt"] = additional_json["yt"]
                elif key == "bonding":
                    critic2["bonding"] = additional_json["bonding"]
                elif key == "solvent_data":
                    custom_smd = additional_json["solvent_data"]

        _orig_inputs = _parse_orig_inputs(dir_name)
        orig_inputs = (
            CalculationInput.from_qcinput(_orig_inputs) if _orig_inputs else {}
        )

        dir_name = get_uri(dir_name)  # convert to full path

        # only store objects from last calculation
        # TODO: If vasp implementation makes this an option, change here as well
        qchem_objects = None
        included_objects = None
        if qchem_objects:
            included_objects = list(qchem_objects.keys())

        # run_stats = _get_run_stats(calcs_reversed), Discuss whether this is something which is necessary in terms of QChem calcs
        doc = cls.from_molecule(
            meta_molecule=calcs_reversed[-1].input.initial_molecule,
            dir_name=dir_name,
            calcs_reversed=calcs_reversed,
            custodian=custodian,
            additional_json=additional_json,
            additional_fields=additional_fields,
            completed_at=calcs_reversed[0].completed_at,
            orig_inputs=orig_inputs,
            input=InputDoc.from_qchem_calc_doc(calcs_reversed[0]),
            output=OutputDoc.from_qchem_calc_doc(calcs_reversed[0]),
            state=_get_state(calcs_reversed),
            qchem_objects=qchem_objects,
            included_objects=included_objects,
            critic2=critic2,
            custom_smd=custom_smd,
            task_type=calcs_reversed[0].task_type,
        )

        # doc = doc.copy(update=additional_fields)
        doc = doc.model_copy(update=additional_fields)
        return doc

    @staticmethod
    def get_entry(
        calcs_reversed: list[Calculation], task_id: str | None = None
    ) -> dict:
        """
        Get a computed entry from a list of QChem calculation documents.

        Parameters
        ----------
        calcs_reversed
            A list of QChem calculation documents in reverse order.
        task_id
            The job identifier

        Returns
        --------
        Dict
            A dict of computed entries
        """

        entry_dict = {
            "entry_id": task_id,
            "task_id": task_id,
            "charge": calcs_reversed[0].output.molecule.charge,
            "spin_multiplicity": calcs_reversed[0].output.molecule.spin_multiplicity,
            "level_of_theory": calcs_reversed[-1].input.level_of_theory,
            "solvent": calcs_reversed[-1].input.solv_spec,
            "lot_solvent": calcs_reversed[-1].input.lot_solv_combo,
            "custom_smd": calcs_reversed[-1].input.custom_smd,
            "task_type": calcs_reversed[-1].input.task_spec,
            "calc_type": calcs_reversed[-1].input.calc_spec,
            "tags": calcs_reversed[-1].input.tags,
            "molecule": calcs_reversed[0].output.molecule,
            "composition": calcs_reversed[0].output.molecule.composition,
            "formula": calcs_reversed[
                0
            ].output.formula.composition.aplhabetical_formula,
            "energy": calcs_reversed[0].output.final_energy,
            "output": calcs_reversed[0].output.as_dict(),
            "critic2": calcs_reversed[
                0
            ].output.critic,  # TODO: Unclear about orig_inputs
            "last_updated": calcs_reversed[0].output.last_updated,
        }

        return entry_dict


def get_uri(dir_name: str | Path) -> str:
    """
    Return the URI path for a directory.

    This allows files hosted on different file servers to have distinct locations.

    Parameters
    ----------
    dir_name : str or Path
        A directory name.

    Returns
    -------
    str
        Full URI path, e.g., "fileserver.host.com:/full/payj/of/fir_name".
    """
    import socket

    fullpath = Path(dir_name).absolute()
    hostname = socket.gethostname()
    try:
        hostname = socket.gethostbyaddr(hostname)[0]
    except (socket.gaierror, socket.herror):
        pass
    return f"{hostname}:{fullpath}"


def _parse_custodian(dir_name: Path) -> dict | None:
    """
    Parse custodian.json file.

    Calculations done using custodian have a custodian.json file which tracks the makers
    performed and any errors detected and fixed.

    Parameters
    ----------
    dir_name
        Path to calculation directory.

    Returns
    --------
    dict | None
        The information parsed from custodian.json file.
    """
    filenames = tuple(dir_name.glob("custodian.json*"))
    if len(filenames) >= 1:
        return loadfn(filenames[0], cls=None)
    return None


def _parse_orig_inputs(
    dir_name: Path,
<<<<<<< HEAD
) -> dict[str, Any] | QCInput:
=======
) -> dict[str, Any]:
>>>>>>> 4bb6f721
    """
    Parse original input files.

    Calculations using custodian generate a *.orig file for the inputs. This is useful
    to know how the calculation originally started.

    Parameters
    ----------
    dir_name
        Path to calculation directory.

    Returns
    -------
    dict[str, Any]
        The original molecule, rem, solvent and other data.
    """
    orig_inputs: dict[str, Any] | QCInput = {}
    if orig_file_path := next(dir_name.glob("*.orig*"), None):
        orig_inputs = QCInput.from_file(orig_file_path)
    return orig_inputs


def _parse_additional_json(dir_name: Path) -> dict[str, Any]:
    """Parse additional json files in the directory."""
    additional_json = {}
    for filename in dir_name.glob("*.json*"):
        key = filename.name.split(".")[0]
        if key not in ("custodian", "transformations"):
            if key not in additional_json:
                additional_json[key] = loadfn(filename, cls=None)
    return additional_json


def _get_state(calcs_reversed: list[Calculation]) -> QChemStatus:
    """Get state from calculation documents of QChem tasks."""
    all_calcs_completed = all(
        [c.has_qchem_completed == QChemStatus.SUCCESS for c in calcs_reversed]
    )
    if all_calcs_completed:
        return QChemStatus.SUCCESS
    return QChemStatus.FAILED


# def _get_run_stats(calcs_reversed: list[Calculation]) -> dict[str, RunStatistics]:
#     """Get summary of runtime statistics for each calculation in this task."""

#     run_stats = {}
#     total = dict(
#         average_memory=0.0,
#         max_memory=0.0,
#         elapsed_time=0.0,
#         system_time=0.0,
#         user_time=0.0,
#         total_time=0.0,
#         cores=0,
#     )


def _find_qchem_files(
    path: str | Path,
) -> dict[str, Any]:
    """
    Find QChem files in a directory.

    Only the mol.qout file (or alternatively files
    with the task name as an extension, e.g., mol.qout.opt_0.gz, mol.qout.freq_1.gz, or something like this...)
    will be returned.

    Parameters
    ----------
    path
        Path to a directory to search.

    Returns
    -------
    dict[str, Any]
        The filenames of the calculation outputs for each QChem task, given as a ordered dictionary of::

            {
                task_name:{
                    "qchem_out_file": qcrun_filename,
                },
                ...
            }
    If there is only 1 qout file task_name will be "standard" otherwise it will be the extension name like "opt_0"
    """
    path = Path(path)
    task_files = OrderedDict()

    in_file_pattern = re.compile(r"^(?P<in_task_name>mol\.(qin|in)(?:\..+)?)(\.gz)?$")

    for file in path.iterdir():
        if file.is_file():
            in_match = in_file_pattern.match(file.name)

            # This block is for generalizing outputs coming from both atomate and manual qchem calculations
            if in_match:
                in_task_name = re.sub(
                    r"(\.gz|gz)$",
                    "",
                    in_match.group("in_task_name").replace("mol.qin.", ""),
                )
                in_task_name = in_task_name or "mol.qin"
                if in_task_name == "orig":
                    task_files[in_task_name] = {"orig_input_file": file.name}
                elif in_task_name == "last":
                    continue
                elif in_task_name == "mol.qin" or in_task_name == "mol.in":
                    if in_task_name == "mol.qin":
                        out_file = (
                            path / "mol.qout.gz"
                            if (path / "mol.qout.gz").exists()
                            else path / "mol.qout"
                        )
                    else:
                        out_file = (
                            path / "mol.out.gz"
                            if (path / "mol.out.gz").exists()
                            else path / "mol.out"
                        )
                    task_files["standard"] = {
                        "qcinput_file": file.name,
                        "qcoutput_file": out_file.name,
                    }
                # This block will exist only if calcs were run through atomate
                else:
                    try:
                        task_files[in_task_name] = {
                            "qcinput_file": file.name,
                            "qcoutput_file": Path(
                                "mol.qout." + in_task_name + ".gz"
                            ).name,
                        }
                    except FileNotFoundError:
                        task_files[in_task_name] = {
                            "qcinput_file": file.name,
                            "qcoutput_file": "No qout files exist for this in file",
                        }

    return task_files<|MERGE_RESOLUTION|>--- conflicted
+++ resolved
@@ -1,11 +1,6 @@
-<<<<<<< HEAD
-""" Core definition of a Q-Chem Task Document """
-from typing import Any, Dict, List, Optional
-=======
 # mypy: ignore-errors
 
 """Core definition of a Q-Chem Task Document"""
->>>>>>> 4bb6f721
 import logging
 import re
 from collections import OrderedDict
@@ -33,13 +28,8 @@
 
 
 class OutputDoc(BaseModel):
-<<<<<<< HEAD
-    initial_molecule: Molecule = Field(description="Input Molecule object")
-    optimized_molecule: Optional[Molecule] = Field(
-=======
     initial_molecule: Molecule = Field(None, description="Input Molecule object")
     optimized_molecule: Molecule | None = Field(
->>>>>>> 4bb6f721
         None, description="Optimized Molecule object"
     )
 
@@ -137,12 +127,8 @@
         description="Parameters from a previous qchem calculation in the series",
     )
 
-<<<<<<< HEAD
-    rem: Dict[str, Any] = Field(
-=======
     rem: dict[str, Any] = Field(
         None,
->>>>>>> 4bb6f721
         description="Parameters from the rem section of the current QChem calculation",
     )
 
@@ -300,11 +286,7 @@
         dir_name: Path | str,
         validate_lot: bool = True,
         store_additional_json: bool = True,
-<<<<<<< HEAD
-        additional_fields: Dict[str, Any] | None = None,
-=======
         additional_fields: dict[str, Any] = None,
->>>>>>> 4bb6f721
         **qchem_calculation_kwargs,
     ) -> _T:
         """
@@ -514,11 +496,7 @@
 
 def _parse_orig_inputs(
     dir_name: Path,
-<<<<<<< HEAD
 ) -> dict[str, Any] | QCInput:
-=======
-) -> dict[str, Any]:
->>>>>>> 4bb6f721
     """
     Parse original input files.
 
