--- conflicted
+++ resolved
@@ -34,11 +34,7 @@
         "typing-extensions>=3.7,<5.0",
         "robocrys>=0.2.7",
         "matminer>=0.7.3",
-<<<<<<< HEAD
-        "pymatgen-analysis-alloys>=0.0.1"
-=======
         "pymatgen-analysis-diffusion>=2022.1.15"
->>>>>>> 281cdc35
     ],
     python_requires=">=3.8",
     license="modified BSD",
