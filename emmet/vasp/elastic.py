--- conflicted
+++ resolved
@@ -421,11 +421,7 @@
     task_sets_by_mp_id = {}
     # Iterate over all set of optimizations/deformations
     for opt_task, defo_tasks in tasks_by_opt:
-<<<<<<< HEAD
-        # import nose; nose.tools.set_trace()
         sm = structure_matcher or StructureMatcher(comparator=ElementComparator())
-=======
->>>>>>> 6b8ea16b
         structure = Structure.from_dict(opt_task['input']['structure'])
         match = False
         # Iterate over all candidates until match is found
